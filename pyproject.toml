--- conflicted
+++ resolved
@@ -11,12 +11,7 @@
 # ----------------
 [tool.poetry]
 name = "pretext"
-<<<<<<< HEAD
 version = "2.0.0"
-
-=======
-version = "1.7.6"
->>>>>>> 39c15454
 description = "A package to author, build, and deploy PreTeXt projects."
 readme = "README.md"
 homepage = "https://pretextbook.org"
@@ -35,10 +30,6 @@
 python = "^3.8.5"
 lxml = "^4.8"
 requests = "^2"
-<<<<<<< HEAD
-=======
-watchdog = "^3"
->>>>>>> 39c15454
 GitPython = "^3"
 click = "^8"
 pdfCropMargins = "~1.0.9"
