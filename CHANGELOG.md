# Change Log

All notable changes to the PreTeXt-CLI will be documented in this file (admittedly started rather late in the game).

The format is based on [Keep a Changelog](https://keepachangelog.com/en/1.0.0/),
and this project adheres to [Semantic Versioning](https://semver.org/spec/v2.0.0.html).

Instructions: Add a subsection under `[Unreleased]` for additions, fixes, changes, and removals of features accompanying each PR.  When a release is made, the github action will automatically add the next version number above the unreleased changes with the date of release.

## [Unreleased]

<<<<<<< HEAD
## [2.10.1] - 2024-12-10
=======
## [2.10.2] - 2024-12-10
>>>>>>> 57298f9c

Includes updates to core through commit: [e532f63](https://github.com/PreTeXtBook/pretext/commit/e532f6357afb849df2b54d10aef504ac88e4b271)


## [2.10.0] - 2024-12-06

### Added

- Support for building stand-alone documents without adding the source to the manifest.
- Support for upcoming html themes, including `pretext build --theme` to refresh theme without rebuilding entire project.

## [2.9.2] - 2024-11-22

### Fixed

- prefigure graphics were not not being recognized.

## [2.9.1] - 2024-11-09

### Changed

- prefigure dependency is now an optional install.  To get it, install pretext with `pip install pretext[prefigure]`.

## [2.9.0] - 2024-11-07

### Added

- Support for generating prefigure graphics.
- Always checks whether there is a new version of the CLI available.

## [2.8.2] - 2024-11-05

### Fixed

- Further video id bug.

## [2.8.1] - 2024-10-31

### Fixed

- Bug: could not use custom XSL on windows without special permissions
- Bug: Runestone issue "Failed to evaluate the AVT of attribute 'data-video-divid'"

## [2.8.0] - 2024-10-18

### Added

- From core: publication option to control latex style file.
- From core: default programming language can be set in `<docinfo>`

### Changed

- From core: `<bibinfo>` container for bibliographic information previous held in `<titlepage>` and `<colophon>`.
- Improved publication file template.

## [2.7.1] - 2024-10-03

### Fixed

- Bug: temporary directories from core not deleted on builds.

## [2.7.0] - 2024-09-24

### Added

- Support for reveal.js slides via `format="revealjs"`.
- Support for custom xsl that imports core xsl via `../xsl/pretext-[type].xsl`

### Fixed

- Bug preventing the extraction of webwork sets.

### Updated

- Github action will test build on older versions listed in requirements.
- Bumped `lxml` to at least 5.3 and `psutils` to at least 6.0.

## [2.6.2] - 2024-08-21

### Updated

- Newest version of core pretext.

## [2.6.1] - 2024-08-10

### Fixed

- `pretext view` should now work even if a previous view process did not exit properly.

## [2.6.0] - 2024-07-18

### Changed

- Updated the process for generating latex-image to use pyMuPDF instead of pdf2svg

### Fixed

- Only generate myopenmath problems when actually needed.

## [2.5.2] - 2024-07-17

### Fixed

- Bug with html build for source with version controlled components with duplicate ids.

## [2.5.1] - 2024-07-16

### Fixed

- For compatibility with Runestone you must install pretext with pip install pretext[homepage] in order to get the landing page features.

## [2.5.0] - 2024-07-15

### Added

- Automatically build a landing page for a project when deploying multiple targets.
- New (optional) github action workflows for publishing/deploying sites.
- Static versions of problems for MyOpenMath can now be downloaded using the CLI.  Build/generate for print as usual to get these.
- Support of mermaid diagrams.

### Fixed

- Improved `pretext import` command to handle modular latex files better.
- Turned off image conversions for `pretext import`.
- Always stage to a clean stage directory for `pretext deploy`.
- Improved output messages for info and error messages.

### Incorporated improvements from 'core' PreTeXt

- Parsons problems can have partially ordered solutions.
- Fill In The Blank problems improvements
- Improved MyOpenMath support
- Support "circular" cases for proofs (TFAE, eg)

## [2.4.1] - 2024-05-18

### Fixed

- Improved `pretext view` for inside codespaces.

## [2.4.0] - 2024-05-02

### Added

- `pretext import` command.  Pass a path to a `.tex` file and it will use PlasTeX to do its best to convert the latex to pretext.

## [2.3.10] - 2024-04-10

## [2.3.9] - 2024-03-02

### Fixed

- Temporary hack fixes `pretext view` issues in codespaces.

### Changed

- `pretext view` now opens browser sooner when you are not using codespaces.

## [2.3.8] - 2024-02-25

### Added

- Added this CHANGELOG.md file to track future changes to the PreTeXt-CLI.

### Changed

- Generating webwork will now continue in most cases where a single exercise is invalid, still creating a representations file.
- Improve error message when webwork-representations file fails to build.<|MERGE_RESOLUTION|>--- conflicted
+++ resolved
@@ -9,11 +9,8 @@
 
 ## [Unreleased]
 
-<<<<<<< HEAD
+
 ## [2.10.1] - 2024-12-10
-=======
-## [2.10.2] - 2024-12-10
->>>>>>> 57298f9c
 
 Includes updates to core through commit: [e532f63](https://github.com/PreTeXtBook/pretext/commit/e532f6357afb849df2b54d10aef504ac88e4b271)
 
