# Change Log

All notable changes to the PreTeXt-CLI will be documented in this file (admittedly started rather late in the game).

The format is based on [Keep a Changelog](https://keepachangelog.com/en/1.0.0/),
and this project adheres to [Semantic Versioning](https://semver.org/spec/v2.0.0.html).

Instructions: Add a subsection under `[UNRELEASED]` for additions, fixes, changes, and removals of features accompanying each PR.  When a release is made, the github action will automatically add the next version number above the unreleased changes with the date of release.

## [UNRELEASED]

<<<<<<< HEAD
=======
## [2.8.0] - 2024-10-18

>>>>>>> 4b508bb6
### Added

- From core: publication option to control latex style file.
- From core: default programming language can be set in `<docinfo>`

### Changed

- From core: `<bibinfo>` container for bibliographic information previous held in `<titlepage>` and `<colophon>`.
- Improved publication file template.

## [2.7.1] - 2024-10-03

### Fixed

- Bug: temporary directories from core not deleted on builds.

## [2.7.0] - 2024-09-24

### Added

- Support for reveal.js slides via `format="revealjs"`.
- Support for custom xsl that imports core xsl via `../xsl/pretext-[type].xsl`

### Fixed

- Bug preventing the extraction of webwork sets.

### Updated

- Github action will test build on older versions listed in requirements.
- Bumped `lxml` to at least 5.3 and `psutils` to at least 6.0.

## [2.6.2] - 2024-08-21

### Updated

- Newest version of core pretext.

## [2.6.1] - 2024-08-10

### Fixed

- `pretext view` should now work even if a previous view process did not exit properly.

## [2.6.0] - 2024-07-18

### Changed

- Updated the process for generating latex-image to use pyMuPDF instead of pdf2svg

### Fixed

- Only generate myopenmath problems when actually needed.

## [2.5.2] - 2024-07-17

### Fixed

- Bug with html build for source with version controlled components with duplicate ids.

## [2.5.1] - 2024-07-16

### Fixed

- For compatibility with Runestone you must install pretext with pip install pretext[homepage] in order to get the landing page features.

## [2.5.0] - 2024-07-15

### Added

- Automatically build a landing page for a project when deploying multiple targets.
- New (optional) github action workflows for publishing/deploying sites.
- Static versions of problems for MyOpenMath can now be downloaded using the CLI.  Build/generate for print as usual to get these.
- Support of mermaid diagrams.

### Fixed

- Improved `pretext import` command to handle modular latex files better.
- Turned off image conversions for `pretext import`.
- Always stage to a clean stage directory for `pretext deploy`.
- Improved output messages for info and error messages.

### Incorporated improvements from 'core' PreTeXt

- Parsons problems can have partially ordered solutions.
- Fill In The Blank problems improvements
- Improved MyOpenMath support
- Support "circular" cases for proofs (TFAE, eg)

## [2.4.1] - 2024-05-18

### Fixed

- Improved `pretext view` for inside codespaces.

## [2.4.0] - 2024-05-02

### Added

- `pretext import` command.  Pass a path to a `.tex` file and it will use PlasTeX to do its best to convert the latex to pretext.

## [2.3.10] - 2024-04-10

## [2.3.9] - 2024-03-02

### Fixed

- Temporary hack fixes `pretext view` issues in codespaces.

### Changed

- `pretext view` now opens browser sooner when you are not using codespaces.

## [2.3.8] - 2024-02-25

### Added

- Added this CHANGELOG.md file to track future changes to the PreTeXt-CLI.

### Changed

- Generating webwork will now continue in most cases where a single exercise is invalid, still creating a representations file.
- Improve error message when webwork-representations file fails to build.<|MERGE_RESOLUTION|>--- conflicted
+++ resolved
@@ -9,11 +9,9 @@
 
 ## [UNRELEASED]
 
-<<<<<<< HEAD
-=======
+
 ## [2.8.0] - 2024-10-18
 
->>>>>>> 4b508bb6
 ### Added
 
 - From core: publication option to control latex style file.
