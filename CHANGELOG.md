# Change Log

All notable changes to the PreTeXt-CLI will be documented in this file (admittedly started rather late in the game).

The format is based on [Keep a Changelog](https://keepachangelog.com/en/1.0.0/),
and this project adheres to [Semantic Versioning](https://semver.org/spec/v2.0.0.html).

Instructions: Add a subsection under `[Unreleased]` for additions, fixes, changes, and removals of features accompanying each PR.  When a release is made, the github action will automatically add the next version number above the unreleased changes with the date of release.

## [Unreleased]

<<<<<<< HEAD
### Changed

- The default devcontainer no longer includes a full LaTeX install.  If you run into trouble generating latex-images or building pdfs, see the README.md file for assistance.
- The default devcontainer no longer includes sagemath.  If you want to build sageplot assets, see the README.md file for assistance.

=======
>>>>>>> 9fca4c5d
## [2.15.2] - 2025-03-31

Includes updates to core through commit: [7017d8f](https://github.com/PreTeXtBook/pretext/commit/7017d8fcc7005984ffc7fad81d0a37062a529a9d)

<<<<<<< HEAD
### Fixed

- Bug preventing github actions from completing deploy (internal).

=======
>>>>>>> 9fca4c5d
## [2.15.1] - 2025-03-24

Includes updates to core through commit: [7017d8f](https://github.com/PreTeXtBook/pretext/commit/7017d8fcc7005984ffc7fad81d0a37062a529a9d)

### Added

- Portable html builds now embed SVGs directly into the html (so you no longer need to upload them separately).
- Coloraide package added as a dependency (for building custom themes).

## [2.15.0] - 2025-03-15

Includes updates to core through commit: [bd0998c](https://github.com/PreTeXtBook/pretext/commit/bd0998c5663b25a9d2272ebc0e97bea80b66dc05)

### Added

- Portable html: setting `/publication/html/platform/@portable="yes"` will create html output that doesn't rely on local css or js.  Useful when chunking level is set to 0 to get a single html file to upload to an LMS.
- Improved support for journals in the latex conversion.

### Fixed

- Dynamic substitution xml file was not generated on html build correctly; it is now.
- Bug where permalinks sometimes fail to be added if there is a webwork problem on the page.
- Miscellaneous HTML theme improvements.

### Changed

- Improved success feedback message.

## [2.14.0] - 2025-02-26

Includes updates to core through commit: [8f8858c](https://github.com/PreTeXtBook/pretext/commit/8f8858c9deaeeb1057c365aeaca52652abb496bd)

### Changed

- We now package the latest runestone services with the CLI and use the packaged versions in case there is no internet access to download them directly.  This allows builds to go through even if offline.

## [2.13.5] - 2025-02-16

Includes updates to core through commit: [2f6bfae](https://github.com/PreTeXtBook/pretext/commit/2f6bfaedec237e0024772dd1a7486b5559ec53df)

### Fixed

- Improve robustness of `pretext view` command.

## [2.13.4] - 2025-02-15

Includes updates to core through commit: [2f6bfae](https://github.com/PreTeXtBook/pretext/commit/2f6bfaedec237e0024772dd1a7486b5559ec53df)

### Fixed

- Update psutil requirement to 7.0 for consistent server checking with `pretext view`.

## [2.13.3] - 2025-02-14

Includes updates to core through commit: [2f6bfae](https://github.com/PreTeXtBook/pretext/commit/2f6bfaedec237e0024772dd1a7486b5559ec53df)

### Changed

- Allow deployment even if there are un-committed changes to the project folder; issue warning.

### Fixed

- Addressed another bug causing errors on `pretext update`.

## [2.13.2] - 2025-02-11

Includes updates to core through commit: [2f6bfae](https://github.com/PreTeXtBook/pretext/commit/2f6bfaedec237e0024772dd1a7486b5559ec53df)

### Changed

- Added a temporary hack to avoid build failures when not connected to the internet.  This will be reverted in 2.14 in favor of a more robust solution.

## [2.13.1] - 2025-02-11

Includes updates to core through commit: [2f6bfae](https://github.com/PreTeXtBook/pretext/commit/2f6bfaedec237e0024772dd1a7486b5559ec53df)

### Fixed

- Resolved bug with `pretext update`.
- Better warning messages if unable to build css with node.


## [2.13.0] - 2025-02-05

Includes updates to core through commit: [2f6bfae](https://github.com/PreTeXtBook/pretext/commit/2f6bfaedec237e0024772dd1a7486b5559ec53df)

### Added

- Logging is now available when the CLI is used programmatically (as a library).  See [docs/api.md](docs/api.md).

### Changed

- Asset generation of asymptote, latex-image, and sageplot now utilize a *generated-cache* of images (stored in `.cache` in the root of a project, but customizable in `project.ptx`).  This should speed up building and generating assets.

## [2.12.0] - 2025-01-16

Includes updates to core through commit: [3ce0b18](https://github.com/PreTeXtBook/pretext/commit/3ce0b18284473f5adf52cea46374688299b6d643)

### Added

- `pretext update` command will update managed files and the `requirements.txt` file to match current installed version of PreTeXt.

### Changed

- Improved help when deploy fails.
- Managed files (`project.ptx`, `requirements.txt`, etc) are now managed by comparing to stock versions, not by a magic comment at top.
- Only manage git-related files (`.gitignore`, `.devcontainer.json`, `.github/workflows/pretext-cli.yml`) when project is tracked by git.
- Only updates managed files when `pretext update` is run, instead on every run.
- Only check for new pretext version once a day.

### Fixed

- Removed unneeded warnings about pretext projects existing or not when running `pretext upgrade` and `pretext new`.

## [2.11.4] - 2025-01-11

Includes updates to core through commit: [42236bf](https://github.com/PreTeXtBook/pretext/commit/42236bf454d9e3f98bc25f0bb5186029710f17f7)

### Fixed

- Bug with `pretext view`.

## [2.11.3] - 2025-01-06

Includes updates to core through commit: [42236bf](https://github.com/PreTeXtBook/pretext/commit/42236bf454d9e3f98bc25f0bb5186029710f17f7)

## [2.11.2] - 2024-12-28

Includes updates to core through commit: [3c662c9](https://github.com/PreTeXtBook/pretext/commit/3c662c9fc70c6fa49c031c44ffaebcfbf61ce2f1)

### Fixed

- Improved codespace view command (now respects already running servers).
- CSS fixes for logo and references from core.

## [2.11.1] - 2024-12-25

Includes updates to core through commit: [e4edfd0](https://github.com/PreTeXtBook/pretext/commit/e4edfd0fe052d9dd91404667a42ff1c0932d114b)

### Fixed

- `pretext view` bug where a process is terminated abnormally

## [2.11.0] - 2024-12-24

Includes updates to core through commit: [e4edfd0](https://github.com/PreTeXtBook/pretext/commit/e4edfd0fe052d9dd91404667a42ff1c0932d114b)

### Added

- New and improved css style options.  See PreTeXt documentation.
- `pretext upgrade` command will run `pip install --upgrade pretext` using the same python you are running pretext from, for smoother upgrades.

### Changed

- `pretext view` now reuses the current local server correctly, and starts different local servers for different projects.  This allows you to correctly view multiple projects at the same time.

## [2.10.1] - 2024-12-10

Includes updates to core through commit: [e532f63](https://github.com/PreTeXtBook/pretext/commit/e532f6357afb849df2b54d10aef504ac88e4b271)


## [2.10.0] - 2024-12-06

### Added

- Support for building stand-alone documents without adding the source to the manifest.
- Support for upcoming html themes, including `pretext build --theme` to refresh theme without rebuilding entire project.

## [2.9.2] - 2024-11-22

### Fixed

- prefigure graphics were not not being recognized.

## [2.9.1] - 2024-11-09

### Changed

- prefigure dependency is now an optional install.  To get it, install pretext with `pip install pretext[prefigure]`.

## [2.9.0] - 2024-11-07

### Added

- Support for generating prefigure graphics.
- Always checks whether there is a new version of the CLI available.

## [2.8.2] - 2024-11-05

### Fixed

- Further video id bug.

## [2.8.1] - 2024-10-31

### Fixed

- Bug: could not use custom XSL on windows without special permissions
- Bug: Runestone issue "Failed to evaluate the AVT of attribute 'data-video-divid'"

## [2.8.0] - 2024-10-18

### Added

- From core: publication option to control latex style file.
- From core: default programming language can be set in `<docinfo>`

### Changed

- From core: `<bibinfo>` container for bibliographic information previous held in `<titlepage>` and `<colophon>`.
- Improved publication file template.

## [2.7.1] - 2024-10-03

### Fixed

- Bug: temporary directories from core not deleted on builds.

## [2.7.0] - 2024-09-24

### Added

- Support for reveal.js slides via `format="revealjs"`.
- Support for custom xsl that imports core xsl via `../xsl/pretext-[type].xsl`

### Fixed

- Bug preventing the extraction of webwork sets.

### Updated

- Github action will test build on older versions listed in requirements.
- Bumped `lxml` to at least 5.3 and `psutils` to at least 6.0.

## [2.6.2] - 2024-08-21

### Updated

- Newest version of core pretext.

## [2.6.1] - 2024-08-10

### Fixed

- `pretext view` should now work even if a previous view process did not exit properly.

## [2.6.0] - 2024-07-18

### Changed

- Updated the process for generating latex-image to use pyMuPDF instead of pdf2svg

### Fixed

- Only generate myopenmath problems when actually needed.

## [2.5.2] - 2024-07-17

### Fixed

- Bug with html build for source with version controlled components with duplicate ids.

## [2.5.1] - 2024-07-16

### Fixed

- For compatibility with Runestone you must install pretext with pip install pretext[homepage] in order to get the landing page features.

## [2.5.0] - 2024-07-15

### Added

- Automatically build a landing page for a project when deploying multiple targets.
- New (optional) github action workflows for publishing/deploying sites.
- Static versions of problems for MyOpenMath can now be downloaded using the CLI.  Build/generate for print as usual to get these.
- Support of mermaid diagrams.

### Fixed

- Improved `pretext import` command to handle modular latex files better.
- Turned off image conversions for `pretext import`.
- Always stage to a clean stage directory for `pretext deploy`.
- Improved output messages for info and error messages.

### Incorporated improvements from 'core' PreTeXt

- Parsons problems can have partially ordered solutions.
- Fill In The Blank problems improvements
- Improved MyOpenMath support
- Support "circular" cases for proofs (TFAE, eg)

## [2.4.1] - 2024-05-18

### Fixed

- Improved `pretext view` for inside codespaces.

## [2.4.0] - 2024-05-02

### Added

- `pretext import` command.  Pass a path to a `.tex` file and it will use PlasTeX to do its best to convert the latex to pretext.

## [2.3.10] - 2024-04-10

## [2.3.9] - 2024-03-02

### Fixed

- Temporary hack fixes `pretext view` issues in codespaces.

### Changed

- `pretext view` now opens browser sooner when you are not using codespaces.

## [2.3.8] - 2024-02-25

### Added

- Added this CHANGELOG.md file to track future changes to the PreTeXt-CLI.

### Changed

- Generating webwork will now continue in most cases where a single exercise is invalid, still creating a representations file.
- Improve error message when webwork-representations file fails to build.<|MERGE_RESOLUTION|>--- conflicted
+++ resolved
@@ -9,25 +9,21 @@
 
 ## [Unreleased]
 
-<<<<<<< HEAD
 ### Changed
 
 - The default devcontainer no longer includes a full LaTeX install.  If you run into trouble generating latex-images or building pdfs, see the README.md file for assistance.
 - The default devcontainer no longer includes sagemath.  If you want to build sageplot assets, see the README.md file for assistance.
 
-=======
->>>>>>> 9fca4c5d
+
 ## [2.15.2] - 2025-03-31
 
 Includes updates to core through commit: [7017d8f](https://github.com/PreTeXtBook/pretext/commit/7017d8fcc7005984ffc7fad81d0a37062a529a9d)
 
-<<<<<<< HEAD
 ### Fixed
 
 - Bug preventing github actions from completing deploy (internal).
 
-=======
->>>>>>> 9fca4c5d
+
 ## [2.15.1] - 2025-03-24
 
 Includes updates to core through commit: [7017d8f](https://github.com/PreTeXtBook/pretext/commit/7017d8fcc7005984ffc7fad81d0a37062a529a9d)
