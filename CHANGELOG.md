--- conflicted
+++ resolved
@@ -9,15 +9,13 @@
 
 ## [Unreleased]
 
-<<<<<<< HEAD
 ### Fixed
 
 - Fill-in-the-blank questions do not need dynamic-subs assets for HTML-format builds; now they will no longer be generated.
-=======
+
 ### Added
 
 - Sometimes something goes wrong with the pretext resources in `~/.ptx`.  You can now run `pretext init --system` to reinstall these resources for the current version.  This will also try to run `npm install` for the css themes.
->>>>>>> 45c8f7d1
 
 ## [2.19.3] - 2025-06-14
 
