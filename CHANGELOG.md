# Change Log

All notable changes to the PreTeXt-CLI will be documented in this file (admittedly started rather late in the game).

The format is based on [Keep a Changelog](https://keepachangelog.com/en/1.0.0/),
and this project adheres to [Semantic Versioning](https://semver.org/spec/v2.0.0.html).

Instructions: Add a subsection under `[Unreleased]` for additions, fixes, changes, and removals of features accompanying each PR.  When a release is made, the github action will automatically add the next version number above the unreleased changes with the date of release.

## [Unreleased]

<<<<<<< HEAD

### Changed

- Default devcontainer setup now uses a simplified `pretext:full` docker image.
=======
### Fixed

- Fill-in-the-blank questions do not need dynamic-subs assets for HTML-format builds; now they will no longer be generated.
>>>>>>> edba3589

### Added

- Sometimes something goes wrong with the pretext resources in `~/.ptx`.  You can now run `pretext init --system` to reinstall these resources for the current version.  This will also try to run `npm install` for the css themes.


## [2.19.3] - 2025-06-14

Includes updates to core through commit: [1b65b63](https://github.com/PreTeXtBook/pretext/commit/1b65b63c3a83292c22b46cf1e12795c4dd519cc0)

## [2.19.2] - 2025-06-04

Includes updates to core through commit: [b31d10b](https://github.com/PreTeXtBook/pretext/commit/b31d10bd04eebc7387bb1d55b1e64a603533c3e0)

## [2.19.1] - 2025-05-24

Includes updates to core through commit: [6a4f8ff](https://github.com/PreTeXtBook/pretext/commit/6a4f8ff46a481e01f583f796f6ea7701906a3dc3)

## [2.19.0] - 2025-05-23

Includes updates to core through commit: [2a9f32a](https://github.com/PreTeXtBook/pretext/commit/2a9f32ab41c6329d09961f0b9cd5e05424e61155)

## Added

- You can now build standalone targets as PDF, HTML, or a SCORM archive using `pretext build html -i path/to/ptx/file`.  Output will be placed adjacent to source.
- You can now build standalone targets from within a project (in case you want to build arbitrary files without creating targets for them).  Just add a target with `standalone="yes"` in the manifest.

## [2.18.3] - 2025-05-19

Includes updates to core through commit: [638c52a](https://github.com/PreTeXtBook/pretext/commit/638c52a4f65df4371f9b7f907ff709bf4fe8b076)

## Changed

- Update course template.

## [2.18.2] - 2025-05-16

Includes updates to core through commit: [11011fb](https://github.com/PreTeXtBook/pretext/commit/11011fbbd7e35d3e66063bc421cc86386ff6d748)

## Changed

- Update devcontainer for codespaces with more custom settings and suggested extensions.

## [2.18.1] - 2025-05-13

Includes updates to core through commit: [9be1596](https://github.com/PreTeXtBook/pretext/commit/9be1596d6ecab588c8a7c1a5c437c7785b895f23)

## [2.18.0] - 2025-05-06

Includes updates to core through commit: [1024036](https://github.com/PreTeXtBook/pretext/commit/1024036febe76e48c5f2a997a021cec5c68c97f2)

### Added

- Support for more journals.
- HTML build can now create a SCORM archive for uploading to an LMS.
- Further improvements for portable html builds (fewer auxilary files created).
- New "boulder" theme for minimal single-page HTML builds.
- Optional embed button (for getting `<iframe>` code to put in an LMS).
- Improvements to `program` element.

## Changed

- Improvements to wide elements in CSS themes
- Deprecated "matches" in exercises in favor of "cardsort"
- `Listing`s now use `title`s instead of `caption`s

## [2.17.1] - 2025-04-10

Includes updates to core through commit: [7936f3f](https://github.com/PreTeXtBook/pretext/commit/7936f3fd1595439fe86adc44ea9a4f8045372801)

### Fixed

- Bug preventing some repositories from using `pretext deploy`.

## [2.17.0] - 2025-04-09

Includes updates to core through commit: [2c3fda7](https://github.com/PreTeXtBook/pretext/commit/2c3fda724738cabba04c28378f91a64a72a0e7c2)

### Changed

- The CLI now uses your assembled source in case you use "versions" for checking for some source errors and deciding whether assets must be regenerated.  For example, if you change an asset in a component that is not part of a version, it will not trigger rebuilding all assets.

### Fixed

- Fixed a bug with the denver theme that displayed some tasks with their headings not inline.

## [2.16.1] - 2025-04-08

Includes updates to core through commit: [7017d8f](https://github.com/PreTeXtBook/pretext/commit/7017d8fcc7005984ffc7fad81d0a37062a529a9d)

## [2.16.0] - 2025-04-07

Includes updates to core through commit: [7017d8f](https://github.com/PreTeXtBook/pretext/commit/7017d8fcc7005984ffc7fad81d0a37062a529a9d)

### Addded

- New option for `pretext deploy`.  If you pass `--no-push` then deploy will commit your output to the `gh-pages` branch but not push.  This can be useful for CI/CD workflows or in case deploy encounters an authentication error.

### Changed

- The default devcontainer no longer includes a full LaTeX install.  If you run into trouble generating latex-images or building pdfs, see the README.md file for assistance.
- The default devcontainer no longer includes sagemath.  If you want to build sageplot assets, see the README.md file for assistance.


## [2.15.2] - 2025-03-31

Includes updates to core through commit: [7017d8f](https://github.com/PreTeXtBook/pretext/commit/7017d8fcc7005984ffc7fad81d0a37062a529a9d)

### Fixed

- Bug preventing github actions from completing deploy (internal).


## [2.15.1] - 2025-03-24

Includes updates to core through commit: [7017d8f](https://github.com/PreTeXtBook/pretext/commit/7017d8fcc7005984ffc7fad81d0a37062a529a9d)

### Added

- Portable html builds now embed SVGs directly into the html (so you no longer need to upload them separately).
- Coloraide package added as a dependency (for building custom themes).

## [2.15.0] - 2025-03-15

Includes updates to core through commit: [bd0998c](https://github.com/PreTeXtBook/pretext/commit/bd0998c5663b25a9d2272ebc0e97bea80b66dc05)

### Added

- Portable html: setting `/publication/html/platform/@portable="yes"` will create html output that doesn't rely on local css or js.  Useful when chunking level is set to 0 to get a single html file to upload to an LMS.
- Improved support for journals in the latex conversion.

### Fixed

- Dynamic substitution xml file was not generated on html build correctly; it is now.
- Bug where permalinks sometimes fail to be added if there is a webwork problem on the page.
- Miscellaneous HTML theme improvements.

### Changed

- Improved success feedback message.

## [2.14.0] - 2025-02-26

Includes updates to core through commit: [8f8858c](https://github.com/PreTeXtBook/pretext/commit/8f8858c9deaeeb1057c365aeaca52652abb496bd)

### Changed

- We now package the latest runestone services with the CLI and use the packaged versions in case there is no internet access to download them directly.  This allows builds to go through even if offline.

## [2.13.5] - 2025-02-16

Includes updates to core through commit: [2f6bfae](https://github.com/PreTeXtBook/pretext/commit/2f6bfaedec237e0024772dd1a7486b5559ec53df)

### Fixed

- Improve robustness of `pretext view` command.

## [2.13.4] - 2025-02-15

Includes updates to core through commit: [2f6bfae](https://github.com/PreTeXtBook/pretext/commit/2f6bfaedec237e0024772dd1a7486b5559ec53df)

### Fixed

- Update psutil requirement to 7.0 for consistent server checking with `pretext view`.

## [2.13.3] - 2025-02-14

Includes updates to core through commit: [2f6bfae](https://github.com/PreTeXtBook/pretext/commit/2f6bfaedec237e0024772dd1a7486b5559ec53df)

### Changed

- Allow deployment even if there are un-committed changes to the project folder; issue warning.

### Fixed

- Addressed another bug causing errors on `pretext update`.

## [2.13.2] - 2025-02-11

Includes updates to core through commit: [2f6bfae](https://github.com/PreTeXtBook/pretext/commit/2f6bfaedec237e0024772dd1a7486b5559ec53df)

### Changed

- Added a temporary hack to avoid build failures when not connected to the internet.  This will be reverted in 2.14 in favor of a more robust solution.

## [2.13.1] - 2025-02-11

Includes updates to core through commit: [2f6bfae](https://github.com/PreTeXtBook/pretext/commit/2f6bfaedec237e0024772dd1a7486b5559ec53df)

### Fixed

- Resolved bug with `pretext update`.
- Better warning messages if unable to build css with node.


## [2.13.0] - 2025-02-05

Includes updates to core through commit: [2f6bfae](https://github.com/PreTeXtBook/pretext/commit/2f6bfaedec237e0024772dd1a7486b5559ec53df)

### Added

- Logging is now available when the CLI is used programmatically (as a library).  See [docs/api.md](docs/api.md).

### Changed

- Asset generation of asymptote, latex-image, and sageplot now utilize a *generated-cache* of images (stored in `.cache` in the root of a project, but customizable in `project.ptx`).  This should speed up building and generating assets.

## [2.12.0] - 2025-01-16

Includes updates to core through commit: [3ce0b18](https://github.com/PreTeXtBook/pretext/commit/3ce0b18284473f5adf52cea46374688299b6d643)

### Added

- `pretext update` command will update managed files and the `requirements.txt` file to match current installed version of PreTeXt.

### Changed

- Improved help when deploy fails.
- Managed files (`project.ptx`, `requirements.txt`, etc) are now managed by comparing to stock versions, not by a magic comment at top.
- Only manage git-related files (`.gitignore`, `.devcontainer.json`, `.github/workflows/pretext-cli.yml`) when project is tracked by git.
- Only updates managed files when `pretext update` is run, instead on every run.
- Only check for new pretext version once a day.

### Fixed

- Removed unneeded warnings about pretext projects existing or not when running `pretext upgrade` and `pretext new`.

## [2.11.4] - 2025-01-11

Includes updates to core through commit: [42236bf](https://github.com/PreTeXtBook/pretext/commit/42236bf454d9e3f98bc25f0bb5186029710f17f7)

### Fixed

- Bug with `pretext view`.

## [2.11.3] - 2025-01-06

Includes updates to core through commit: [42236bf](https://github.com/PreTeXtBook/pretext/commit/42236bf454d9e3f98bc25f0bb5186029710f17f7)

## [2.11.2] - 2024-12-28

Includes updates to core through commit: [3c662c9](https://github.com/PreTeXtBook/pretext/commit/3c662c9fc70c6fa49c031c44ffaebcfbf61ce2f1)

### Fixed

- Improved codespace view command (now respects already running servers).
- CSS fixes for logo and references from core.

## [2.11.1] - 2024-12-25

Includes updates to core through commit: [e4edfd0](https://github.com/PreTeXtBook/pretext/commit/e4edfd0fe052d9dd91404667a42ff1c0932d114b)

### Fixed

- `pretext view` bug where a process is terminated abnormally

## [2.11.0] - 2024-12-24

Includes updates to core through commit: [e4edfd0](https://github.com/PreTeXtBook/pretext/commit/e4edfd0fe052d9dd91404667a42ff1c0932d114b)

### Added

- New and improved css style options.  See PreTeXt documentation.
- `pretext upgrade` command will run `pip install --upgrade pretext` using the same python you are running pretext from, for smoother upgrades.

### Changed

- `pretext view` now reuses the current local server correctly, and starts different local servers for different projects.  This allows you to correctly view multiple projects at the same time.

## [2.10.1] - 2024-12-10

Includes updates to core through commit: [e532f63](https://github.com/PreTeXtBook/pretext/commit/e532f6357afb849df2b54d10aef504ac88e4b271)


## [2.10.0] - 2024-12-06

### Added

- Support for building stand-alone documents without adding the source to the manifest.
- Support for upcoming html themes, including `pretext build --theme` to refresh theme without rebuilding entire project.

## [2.9.2] - 2024-11-22

### Fixed

- prefigure graphics were not not being recognized.

## [2.9.1] - 2024-11-09

### Changed

- prefigure dependency is now an optional install.  To get it, install pretext with `pip install pretext[prefigure]`.

## [2.9.0] - 2024-11-07

### Added

- Support for generating prefigure graphics.
- Always checks whether there is a new version of the CLI available.

## [2.8.2] - 2024-11-05

### Fixed

- Further video id bug.

## [2.8.1] - 2024-10-31

### Fixed

- Bug: could not use custom XSL on windows without special permissions
- Bug: Runestone issue "Failed to evaluate the AVT of attribute 'data-video-divid'"

## [2.8.0] - 2024-10-18

### Added

- From core: publication option to control latex style file.
- From core: default programming language can be set in `<docinfo>`

### Changed

- From core: `<bibinfo>` container for bibliographic information previous held in `<titlepage>` and `<colophon>`.
- Improved publication file template.

## [2.7.1] - 2024-10-03

### Fixed

- Bug: temporary directories from core not deleted on builds.

## [2.7.0] - 2024-09-24

### Added

- Support for reveal.js slides via `format="revealjs"`.
- Support for custom xsl that imports core xsl via `../xsl/pretext-[type].xsl`

### Fixed

- Bug preventing the extraction of webwork sets.

### Updated

- Github action will test build on older versions listed in requirements.
- Bumped `lxml` to at least 5.3 and `psutils` to at least 6.0.

## [2.6.2] - 2024-08-21

### Updated

- Newest version of core pretext.

## [2.6.1] - 2024-08-10

### Fixed

- `pretext view` should now work even if a previous view process did not exit properly.

## [2.6.0] - 2024-07-18

### Changed

- Updated the process for generating latex-image to use pyMuPDF instead of pdf2svg

### Fixed

- Only generate myopenmath problems when actually needed.

## [2.5.2] - 2024-07-17

### Fixed

- Bug with html build for source with version controlled components with duplicate ids.

## [2.5.1] - 2024-07-16

### Fixed

- For compatibility with Runestone you must install pretext with pip install pretext[homepage] in order to get the landing page features.

## [2.5.0] - 2024-07-15

### Added

- Automatically build a landing page for a project when deploying multiple targets.
- New (optional) github action workflows for publishing/deploying sites.
- Static versions of problems for MyOpenMath can now be downloaded using the CLI.  Build/generate for print as usual to get these.
- Support of mermaid diagrams.

### Fixed

- Improved `pretext import` command to handle modular latex files better.
- Turned off image conversions for `pretext import`.
- Always stage to a clean stage directory for `pretext deploy`.
- Improved output messages for info and error messages.

### Incorporated improvements from 'core' PreTeXt

- Parsons problems can have partially ordered solutions.
- Fill In The Blank problems improvements
- Improved MyOpenMath support
- Support "circular" cases for proofs (TFAE, eg)

## [2.4.1] - 2024-05-18

### Fixed

- Improved `pretext view` for inside codespaces.

## [2.4.0] - 2024-05-02

### Added

- `pretext import` command.  Pass a path to a `.tex` file and it will use PlasTeX to do its best to convert the latex to pretext.

## [2.3.10] - 2024-04-10

## [2.3.9] - 2024-03-02

### Fixed

- Temporary hack fixes `pretext view` issues in codespaces.

### Changed

- `pretext view` now opens browser sooner when you are not using codespaces.

## [2.3.8] - 2024-02-25

### Added

- Added this CHANGELOG.md file to track future changes to the PreTeXt-CLI.

### Changed

- Generating webwork will now continue in most cases where a single exercise is invalid, still creating a representations file.
- Improve error message when webwork-representations file fails to build.<|MERGE_RESOLUTION|>--- conflicted
+++ resolved
@@ -9,16 +9,15 @@
 
 ## [Unreleased]
 
-<<<<<<< HEAD
 
 ### Changed
 
 - Default devcontainer setup now uses a simplified `pretext:full` docker image.
-=======
+
 ### Fixed
 
 - Fill-in-the-blank questions do not need dynamic-subs assets for HTML-format builds; now they will no longer be generated.
->>>>>>> edba3589
+
 
 ### Added
 
