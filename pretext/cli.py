--- conflicted
+++ resolved
@@ -670,16 +670,10 @@
     short_help="Deploys Git-managed project to GitHub Pages.",
     context_settings=CONTEXT_SETTINGS,
 )
-<<<<<<< HEAD
-@click.argument("target_name", metavar="target", required=False)
-@click.option("-u", "--update_source", is_flag=True, required=False)
 @nice_errors
-def deploy(target_name: str, update_source: bool) -> None:
-=======
 @click.option("-u", "--update-source", is_flag=True, required=False)
 @click.option("-s", "--stage-only", is_flag=True, required=False)
 def deploy(update_source: bool, stage_only: bool) -> None:
->>>>>>> 6a250014
     """
     Automatically deploys most recent build of [TARGET] to GitHub Pages,
     making it available to the general public.
