import click
import click_config_file
import click_logging
import json
from lxml import etree as ET
import logging
import os
import shutil
from slugify import slugify
import socketserver
import socket
import subprocess
import os, zipfile, requests, io
import tempfile, shutil
from . import utils, static
from . import version as cli_version
from . import document, project, utils, core
from . import build as builders
# from .static.pretext import pretext as ptxcore

<<<<<<< HEAD

log = logging.getLogger('ptxlogger')
click_logging.basic_config(log)

=======
>>>>>>> 9ae1ed65
# config file default name:
config_file = '.ptxconfig'

#Two config file options to reuse on subcommands.
config_file_option = click_config_file.configuration_option(implicit="False", default=config_file, expose_value=True, help="Read options from configuration FILE specified.  [default: .ptxconfig]  Use `--config None` to run with standard default options.")

save_config_option = click.option('-sc', '--save-config', is_flag=True, default=False, help='save any options provided to local configuration file, specified with --config (or default ".ptxconfig")')

def raise_cli_error(message):
    raise click.UsageError(" ".join(message.split()))




#  Click command-line interface
@click.group()
# Allow a verbosity command:
@click_logging.simple_verbosity_option(log, help="Sets the severity of warnings: DEBUG for all; CRITICAL for almost none.  ERROR, WARNING, or INFO (default) are also options.")
# @click.option('--silent', is_flag=True, help="suppress basic feedback")
# @click.option('--verbose', is_flag=True, help="show debug info")
@click.version_option(cli_version(),message=cli_version())
# @click_config_file.configuration_option()
def main():
    """
    Command line tools for quickly creating, authoring, and building
    PreTeXt documents.
    """
    # set verbosity:
    if log.level == 10:
        verbosity = 2
    elif log.level == 50:
        verbosity = 0
    else:
        verbosity = 1
    core.set_verbosity(verbosity)
    if utils.project_path() is not None:
        click.echo(f"PreTeXt project found in `{utils.project_path()}`.")
        os.chdir(utils.project_path())


# pretext new
@main.command(short_help="Generates the necessary files for a new PreTeXt project.")
@click.argument('template', default='book',
              type=click.Choice(['book', 'article'], case_sensitive=False))
@click.option('-d', '--directory', type=click.Path(), default='new-pretext-project',
              help="Directory to create/use for the project.")
@click.option('-u', '--url-template', type=click.STRING,
              help="Download a zipped template from its URL.")
def new(template,directory,url_template):
    """
    Generates the necessary files for a new PreTeXt project.
    Supports `pretext new book` (default) and `pretext new article`,
    or generating from URL with `pretext new --url-template [URL]`.
    """
    directory_fullpath = os.path.abspath(directory)
<<<<<<< HEAD
    log.info(f"Generating new PreTeXt project in `{directory_fullpath}` using `{template}` template.")
=======
    if utils.project_path(directory_fullpath) is not None:
        click.echo(f"A project has already been created in `{utils.project_path(directory_fullpath)}`.")
        click.echo(f"No new project will be generated.")
        return
    click.echo(f"Generating new PreTeXt project in `{directory_fullpath}` using `{template}` template.")
>>>>>>> 9ae1ed65
    static_dir = os.path.dirname(static.__file__)
    if url_template is not None:
        r = requests.get(url_template)
        archive = zipfile.ZipFile(io.BytesIO(r.content))
    else:
        template_path = os.path.join(static_dir, 'templates', f'{template}.zip')
        archive = zipfile.ZipFile(template_path)
    # find (first) project.ptx to use as root of template
    filenames = [os.path.basename(filepath) for filepath in archive.namelist()]
    project_ptx_index = filenames.index('project.ptx')
    project_ptx_path = archive.namelist()[project_ptx_index]
    project_dir_path = os.path.dirname(project_ptx_path)
    with tempfile.TemporaryDirectory() as tmpdirname:
        for filepath in [filepath for filepath in archive.namelist() if filepath.startswith(project_dir_path)]:
            archive.extract(filepath,path=tmpdirname)
        tmpsubdirname = os.path.join(tmpdirname,project_dir_path)
        shutil.copytree(tmpsubdirname,directory,dirs_exist_ok=True)
    log.info(f"Success! Open `{directory_fullpath}/source/main.ptx` to edit your document")
    log.info(f"Then try to `pretext build` and `pretext view` from within `{directory_fullpath}`.")

# pretext build
@main.command(short_help="Build specified target")
@click.argument('format', default='html',
              type=click.Choice(['html', 'latex', 'diagrams', 'all'], case_sensitive=False))
@click.option('-i', '--input', 'source', type=click.Path(), default='source/main.ptx', show_default=True,
              help='Path to main *.ptx file')
@click.option('-o', '--output', type=click.Path(), default='output', show_default=True,
              help='Path to main output directory')
@click.option('-p', '--publisher', type=click.Path(), default=None, help="Publisher file name, with path relative to base folder")
@click.option('--param', multiple=True, help="""
              Define a stringparam to use during processing. Usage: pretext build --param foo:bar --param baz:woo
""")
@click.option('-d', '--diagrams', is_flag=True, help='Regenerate images coded in source (latex-image, etc) using pretext script')
@click.option('-df', '--diagrams-format', default='svg', type=click.Choice(['svg', 'pdf', 'eps', 'tex'], case_sensitive=False), help="Specify output format for generated images (svg, png, etc).") # Add back in 'png' and 'all' when png works on Windows.
@click.option('-w', '--webwork', is_flag=True, default=False, help='Reprocess WeBWorK exercises, creating fresh webwork-representations.ptx file')
@click.option('--pdf', is_flag=True, help='Compile LaTeX output to PDF using commandline pdflatex')

@config_file_option
@save_config_option
def build(format, source, output, param, publisher, webwork, diagrams, diagrams_format, pdf, config, save_config):
    """
    Process PreTeXt files into specified format.

    For html, images coded in source (latex-image, etc) are only processed using the --diagrams option.

    If the project included WeBWorK exercises, these must be processed using the --webwork option.
    """
    # Remember options in local configfile when requested:
    if save_config:
        utils.write_config(config, source=source, output=output, param=param, publisher=publisher)
    # Check for xml syntax errors and quit if xml invalid:
    utils.xml_syntax_check(source)
    # Validate xml against schema; continue with warning if invalid:
    utils.schema_validate(source)
    # set up stringparams as dictionary:
    # TODO: exit gracefully if string params were not entered in correct format.
    param_list = [p.split(":") for p in param]
    stringparams = {p[0].strip(): ":".join(p[1:]).strip() for p in param_list}
    if publisher:
        stringparams['publisher'] = publisher
    if 'publisher' in stringparams:
        stringparams['publisher'] = os.path.abspath(stringparams['publisher'])
        if not(os.path.isfile(stringparams['publisher'])):
            raise ValueError('Publisher file ({}) does not exist'.format(stringparams['publisher']))
        stringparams['publisher'] = stringparams['publisher'].replace(os.sep, '/')
    # if user supplied output path, respect it:
    # otherwise, use defaults.  TODO: move this to a config file
    output = os.path.abspath(output)
    latex_output = os.path.join(output, "latex")
    html_output = os.path.join(output, "html")
    # set up source (input) and output as absolute paths
    source = os.path.abspath(source)
    latex_output = os.path.abspath(latex_output)
    html_output = os.path.abspath(html_output)
    # put webwork-representations.ptx in same dir as source main file
    webwork_output = os.path.dirname(source)
    #build targets:
    if webwork:
        # prepare params; for now assume only server is passed
        # see documentation of pretext core webwork_to_xml
        # handle this exactly as in webwork_to_xml (should this
        # be exported in the pretext core module?)
        try:
            server_params = (stringparams['server'])
        except Exception as e:
            root_cause = str(e)
            log.warning("No server name, {}.  Using default https://webwork-ptx.aimath.org".format(root_cause))
            server_params = "https://webwork-ptx.aimath.org"
        builders.webwork(source, webwork_output, stringparams, server_params)
    if diagrams or format=='diagrams':
        builders.diagrams(source,html_output,stringparams,diagrams_format)
    else:
        source_xml = ET.parse(source)
        source_xml.xinclude()
        if source_xml.find("//latex-image") is not None or source_xml.find("//sageplot") is not None:
            log.warning("<latex-image/> or <sageplot/> in source, but will not be (re)built. Run pretext build diagrams if updates are needed.")
    if format=='html' or format=='all':
        builders.html(source,html_output,stringparams)
    if format=='latex' or format=='all':
        builders.latex(source,latex_output,stringparams)
        if pdf:
            with utils.working_directory(latex_output):
                subprocess.run(['pdflatex','main.tex'])

# pretext view
@main.command(short_help="Preview built PreTeXt documents in your browser.")
@click.option('-t', '--target', default=None)
@click.option(
    '-a',
    '--access',
    type=click.Choice(['public', 'private', 'cocalc'], case_sensitive=False),
    default='private',
    show_default=True,
    help="""
    Choose whether or not to allow other computers on your local network
    to access your documents using your IP address, with special option
    to support CoCalc.com users.
    """)
@click.option(
    '-p',
    '--port',
    default=8000,
    show_default=True,
    help="""
    Choose which port to use for the local server.
    """)
@click.option(
    '-c',
    '--custom',
    is_flag=True,
    help="""
    Override defaults with those set in project.ptx.
    """)
def view(target,access,port,custom):
    """
    Starts a local server to preview built PreTeXt documents in your browser.
    """
    if custom:
        access = utils.update_from_project_xml(access,'view/access')
        port = int(utils.update_from_project_xml(port,'view/port'))

    if target is None:
        # get first target from project_xml
        target_path = utils.project_xml().find('targets/target/output-dir').text
    else:
        # get appropriate target
        target_path = utils.target_xml(target).find('output-dir').text
    directory = os.path.abspath(target_path)
    if not utils.directory_exists(directory):
        raise_cli_error(f"""
        The directory `{directory}` does not exist.
        Maybe try `pretext build` first?
        """)
    binding = "localhost" if (access=='private') else "0.0.0.0"
    if access=='cocalc':
        project_id = json.loads(open('/home/user/.smc/info.json').read())['project_id']
        url = f"https://cocalc.com/{project_id}/server/{port}/"
    elif access=='public':
        url = f"http://{socket.gethostbyname(socket.gethostname())}:{port}"
    else:
        url = f"http://{binding}:{port}"
    Handler = utils.NoCacheHandler
    with socketserver.TCPServer((binding, port), Handler) as httpd:
        os.chdir(directory)
<<<<<<< HEAD
        log.info(f"Your documents may be previewed at {url}")
        log.info("Use [Ctrl]+[C] to halt the server.")
=======
        click.echo(f"Your build located at `{directory}` may be previewed at")
        click.echo(url)
        click.echo("Use [Ctrl]+[C] to halt the server.")
>>>>>>> 9ae1ed65
        httpd.allow_reuse_address = True
        httpd.serve_forever()

# pretext publish
@main.command(short_help="Prepares project for publishing on GitHub Pages.")
def publish():
    """
    Prepares the project locally for HTML publication on GitHub Pages to make
    the built document available to the general public.
    Only supports the default `output/html` build directory.
    Requires Git and a GitHub account.
    """
    if not utils.directory_exists("output/html"):
        raise_cli_error(f"""
        The directory `output/html` does not exist.
        Maybe try `pretext build` first?
        """)
    shutil.rmtree("docs",ignore_errors=True)
    shutil.copytree("output/html","docs")
    log.info("Use these instructions if your project isn't already set up with Git and GitHub:")
    log.info("https://docs.github.com/en/github/importing-your-projects-to-github/adding-an-existing-project-to-github-using-the-command-line")
    log.info("")
    log.info("Be sure your repo on GitHub is set to publish from the `docs` subdirectory:")
    log.info("https://docs.github.com/en/github/working-with-github-pages/configuring-a-publishing-source-for-your-github-pages-site")
    log.info("")
    log.info("Once all the above is satisifed, run the following command to update your repository and publish your built HTML on the internet:")
    log.info("git add docs; git commit -m 'publish updated HTML'; git push")

## pretext debug
# @main.command(short_help="just for testing")
# def debug():
#     import os
#     from . import static, document, utils
#     log.info("This is just for debugging and testing new features.")
#     static_dir = os.path.dirname(static.__file__)
#     xslfile = os.path.join(static_dir, 'xsl', 'pretext-html.xsl')
#     print(xslfile)<|MERGE_RESOLUTION|>--- conflicted
+++ resolved
@@ -18,13 +18,10 @@
 from . import build as builders
 # from .static.pretext import pretext as ptxcore
 
-<<<<<<< HEAD
 
 log = logging.getLogger('ptxlogger')
 click_logging.basic_config(log)
 
-=======
->>>>>>> 9ae1ed65
 # config file default name:
 config_file = '.ptxconfig'
 
@@ -80,15 +77,11 @@
     or generating from URL with `pretext new --url-template [URL]`.
     """
     directory_fullpath = os.path.abspath(directory)
-<<<<<<< HEAD
-    log.info(f"Generating new PreTeXt project in `{directory_fullpath}` using `{template}` template.")
-=======
     if utils.project_path(directory_fullpath) is not None:
         click.echo(f"A project has already been created in `{utils.project_path(directory_fullpath)}`.")
         click.echo(f"No new project will be generated.")
         return
     click.echo(f"Generating new PreTeXt project in `{directory_fullpath}` using `{template}` template.")
->>>>>>> 9ae1ed65
     static_dir = os.path.dirname(static.__file__)
     if url_template is not None:
         r = requests.get(url_template)
@@ -253,14 +246,9 @@
     Handler = utils.NoCacheHandler
     with socketserver.TCPServer((binding, port), Handler) as httpd:
         os.chdir(directory)
-<<<<<<< HEAD
-        log.info(f"Your documents may be previewed at {url}")
-        log.info("Use [Ctrl]+[C] to halt the server.")
-=======
         click.echo(f"Your build located at `{directory}` may be previewed at")
         click.echo(url)
         click.echo("Use [Ctrl]+[C] to halt the server.")
->>>>>>> 9ae1ed65
         httpd.allow_reuse_address = True
         httpd.serve_forever()
 
