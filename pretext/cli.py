import logging
import logging.handlers
import sys
import click
import click_log
import shutil
import datetime
import os
import zipfile
import requests
import io
import tempfile
import platform
from pathlib import Path
import atexit
import subprocess
from typing import List, Literal, Optional, Tuple
from .config import xml_overlay

from . import (
    utils,
    templates,
    core,
    constants,
    VERSION,
    CORE_COMMIT,
)
from .project import Project, Format

log = logging.getLogger("ptxlogger")
click_log.basic_config(log)
click_log_format = click_log.ColorFormatter()
# create memory handler which displays error and critical messages at the end as well.
sh = logging.StreamHandler(sys.stderr)
sh.setFormatter(click_log_format)
mh = logging.handlers.MemoryHandler(
    capacity=1024 * 100, flushLevel=100, target=sh, flushOnClose=False
)
mh.setLevel(logging.ERROR)
log.addHandler(mh)

# Call exit_command() at close to handle errors encountered during run.
atexit.register(utils.exit_command, mh)

CONTEXT_SETTINGS = dict(help_option_names=["-h", "--help"])


#  Click command-line interface
@click.group(invoke_without_command=True, context_settings=CONTEXT_SETTINGS)
@click.pass_context
# Allow a verbosity command:
@click_log.simple_verbosity_option(
    log,
    help="Sets the severity of log messaging: DEBUG for all, INFO (default) for most, then WARNING, ERROR, and CRITICAL for decreasing verbosity.",
)
@click.version_option(VERSION, message=VERSION)
@click.option(
    "-t",
    "--targets",
    is_flag=True,
    help='Display list of build/view "targets" available in the project manifest.',
)
def main(ctx: click.Context, targets: bool) -> None:
    """
    Command line tools for quickly creating, authoring, and building PreTeXt projects.

    PreTeXt Guide for authors and publishers:

    - https://pretextbook.org/documentation.html

    PreTeXt CLI README for developers:

    - https://github.com/PreTeXtBook/pretext-cli/

    Use the `--help` option on any CLI command to learn more, for example,
    `pretext build --help`.
    """
    if (pp := utils.project_path()) is not None:
        if targets:
            for target in Project.parse(pp).target_names():
                print(target)
            return
        # create file handler which logs even debug messages
        fh = logging.FileHandler(pp / "cli.log", mode="w")
        fh.setLevel(logging.DEBUG)
        file_log_format = logging.Formatter("{levelname:<8}: {message}", style="{")
        fh.setFormatter(file_log_format)
        log.addHandler(fh)
        # output info
        log.info(f"PreTeXt project found in `{utils.project_path()}`.")
        # permanently change working directory for rest of process
        os.chdir(pp)
        if utils.requirements_version() is None:
            log.warning(
                "Project's CLI version could not be detected from `requirements.txt`."
            )
            log.warning("Try `pretext init --refresh` to produce a compatible file.")
        elif utils.requirements_version() != VERSION:
            log.warning(f"Using CLI version {VERSION} but project's `requirements.txt`")
            log.warning(
                f"is configured to use {utils.requirements_version()}. Consider either installing"
            )
            log.warning(
                f"CLI version {utils.requirements_version()} or changing `requirements.txt` to match {VERSION}."
            )
        else:
            log.debug(
                f"CLI version {VERSION} matches requirements.txt {utils.requirements_version()}."
            )
    else:
        log.info("No existing PreTeXt project found.")
    if ctx.invoked_subcommand is None:
        log.info("Run `pretext --help` for help.")


# pretext support
@main.command(
    short_help="Use when communicating with PreTeXt support.",
    context_settings=CONTEXT_SETTINGS,
)
def support() -> None:
    """
    Outputs useful information about your installation needed by
    PreTeXt volunteers when requesting help on the pretext-support
    Google Group.
    """
    log.info("")
    log.info("Please share the following information when posting to the")
    log.info("pretext-support Google Group.")
    log.info("")
    log.info(f"PreTeXt-CLI version: {VERSION}")
    log.info(f"    PyPI link: https://pypi.org/project/pretextbook/{VERSION}/")
    log.info(f"PreTeXt core resources commit: {CORE_COMMIT}")
    log.info(f"Runestone Services version: {core.get_runestone_services_version()}")
    log.info(f"OS: {platform.platform()}")
    log.info(f"Python version: {platform.python_version()}")
    log.info(f"Current working directory: {Path().resolve()}")
    if utils.project_path() is not None:
        log.info(f"PreTeXt project path: {utils.project_path()}")
        log.info("")
        log.info("Contents of project.ptx:")
        log.info("------------------------")
        log.info(utils.project_xml_string())
        log.info("------------------------")
        # Create a project from the project.ptx file
        project = Project.parse()
        project.init_core()

        for exec_name in project.get_executables().dict():
            if utils.check_executable(exec_name) is None:
                log.warning(
                    f"Unable to locate the command for <{exec_name}> on your system."
                )
    else:
        log.info("No project.ptx found.")


# pretext devscript
@main.command(
    short_help="Alias for the developer pretext/pretext script.",
    context_settings={"help_option_names": [], "ignore_unknown_options": True},
)
@click.argument("args", nargs=-1)
def devscript(args: List[str]) -> None:
    """
    Aliases the core pretext script.
    """
    PY_CMD = sys.executable
    subprocess.run(
        [PY_CMD, str(core.resources.path("pretext", "pretext"))] + list(args)
    )


# pretext new
@main.command(
    short_help="Generates the necessary files for a new PreTeXt project.",
    context_settings=CONTEXT_SETTINGS,
)
@click.argument(
    "template",
    default="book",
    type=click.Choice(constants.NEW_TEMPLATES, case_sensitive=False),
)
@click.option(
    "-d",
    "--directory",
    type=click.Path(),
    default="new-pretext-project",
    help="Directory to create/use for the project.",
)
@click.option(
    "-u",
    "--url-template",
    type=click.STRING,
    help="Download a zipped template from its URL.",
)
def new(template: str, directory: Path, url_template: str) -> None:
    """
    Generates the necessary files for a new PreTeXt project.
    Supports `pretext new book` (default) and `pretext new article`,
    or generating from URL with `pretext new --url-template [URL]`.
    """
    directory_fullpath = Path(directory).resolve()
    if utils.project_path(directory_fullpath) is not None:
        log.warning(
            f"A project already exists in `{utils.project_path(directory_fullpath)}`."
        )
        log.warning("No new project will be generated.")
        return
    log.info(
        f"Generating new PreTeXt project in `{directory_fullpath}` using `{template}` template."
    )
    if url_template is not None:
        r = requests.get(url_template)
        archive = zipfile.ZipFile(io.BytesIO(r.content))
    else:
        with templates.resource_path(f"{template}.zip") as template_path:
            archive = zipfile.ZipFile(template_path)
    # find (first) project.ptx to use as root of template
    filenames = [Path(filepath).name for filepath in archive.namelist()]
    project_ptx_index = filenames.index("project.ptx")
    project_ptx_path = Path(archive.namelist()[project_ptx_index])
    project_dir_path = project_ptx_path.parent
    with tempfile.TemporaryDirectory() as tmpdirname:
        for filepath in [
            filepath
            for filepath in archive.namelist()
            if project_dir_path in Path(filepath).parents
        ]:
            archive.extract(filepath, path=tmpdirname)
        tmpsubdirname = Path(tmpdirname) / project_dir_path
        shutil.copytree(tmpsubdirname, directory, dirs_exist_ok=True)
    # generate requirements.txt
    with open(directory_fullpath / "requirements.txt", "w") as f:
        f.write(f"pretext == {VERSION}")
    log.info(
        f"Success! Open `{directory_fullpath}/source/main.ptx` to edit your document"
    )
    log.info(
        f"Then try to `pretext build` and `pretext view` from within `{directory_fullpath}`."
    )


# pretext init
@main.command(
    short_help="Generates the project manifest for a PreTeXt project in the current directory.",
    context_settings=CONTEXT_SETTINGS,
)
@click.option(
    "-r",
    "--refresh",
    is_flag=True,
    help="Refresh initialization of project even if project.ptx exists.",
)
def init(refresh: bool) -> None:
    """
    Generates the project manifest for a PreTeXt project in the current directory. This feature
    is mainly intended for updating existing projects to use this CLI.

    If --refresh is used, files will be generated even if the project has already been initialized.
    Existing files won't be overwritten; a copy of the fresh initialized file will be created
    with a timestamp in its filename for comparison.
    """
    if utils.project_path() is not None and not refresh:
        log.warning(f"A project already exists in `{utils.project_path()}`.")
        log.warning(
            "Use `pretext init --refresh` to refresh initialization of an existing project."
        )
        return
    timestamp = datetime.datetime.now().strftime("%Y%m%d-%H%M%S")
    resource_to_dest = {
        "project.ptx": "project.ptx",
        "publication.ptx": "publication/publication.ptx",
        ".gitignore": ".gitignore",
        ".devcontainer.json": ".devcontainer.json",
    }
    for resource in resource_to_dest:
        with templates.resource_path(resource) as resource_path:
            project_resource_path = Path(resource_to_dest[resource]).resolve()
            if project_resource_path.exists():
                new_resource_name = (
                    project_resource_path.stem
                    + "-"
                    + timestamp
                    + project_resource_path.suffix
                )
                project_resource_path = project_resource_path.parent / new_resource_name
                log.warning(
                    f"You already have a {resource} file; a new default one for comparison has been created as {project_resource_path}."
                )
            log.info(f"Generated `{project_resource_path}`\n")
            if not project_resource_path.parent.exists():
                project_resource_path.parent.mkdir()
            shutil.copyfile(resource_path, project_resource_path)
    # Create requirements.txt
    requirements_path = Path("requirements.txt").resolve()
    if requirements_path.exists():
        requirements_path = Path(f"requirements-{timestamp}.txt").resolve()
        log.warning(
            f"You already have a requirements.txt file at {Path('requirements.txt').resolve()}`."
        )
        log.warning(
            f"The one suggested by PreTeXt will be created as {requirements_path} for comparison."
        )
    with open(requirements_path, "w") as f:
        f.write(f"pretext == {VERSION}")
    log.info(f"Generated requirements file at {requirements_path}.\n")

    log.info("Success! Open project.ptx to edit your project manifest.")
    log.info(
        "Edit your <target/>s to point to the location of your PreTeXt source files."
    )


# pretext build
@main.command(short_help="Build specified target", context_settings=CONTEXT_SETTINGS)
@click.argument("target_name", required=False, metavar="target")
@click.option(
    "--clean",
    is_flag=True,
    help="Destroy output's target directory before build to clean up previously built files",
)
@click.option(
    "-g",
    "--generate",
    is_flag=False,
    flag_value="ALL",
    default=None,
    type=click.Choice(constants.ASSETS, case_sensitive=False),
    help="Force (re)generates assets for target.  -g [asset] will generate the specific assets given.",
)
@click.option(
    "-q",
    "--no-generate",
    is_flag=True,
    default=False,
    help="Do not generate assets for target, even if their source has changed since last build.",
)
@click.option(
    "-x",
    "--xmlid",
    type=click.STRING,
    help="xml:id of the root of the subtree to be built.",
)
@click.option(
    "-p",
    "--project-ptx-override",
    type=(str, str),
    multiple=True,
    help=xml_overlay.USAGE_DESCRIPTION.format("-p"),
)
def build(
    target_name: str,
    clean: bool,
    generate: str,
    no_generate: bool,
    xmlid: Optional[str],
    project_ptx_override: Tuple[Tuple[str, str], ...],
) -> None:
    """
    Build [TARGET] according to settings specified by project.ptx.

    If using elements that require separate generation of assets (e.g., webwork, latex-image, etc.) then these will be generated automatically if their source has changed since the last build.  You can suppress this with the `--no-generate` flag, or force a regeneration with the `--generate` flag.

    Certain builds may require installations not included with the CLI, or internet
    access to external servers. Command-line paths
    to non-Python executables may be set in project.ptx. For more details,
    consult the PreTeXt Guide: https://pretextbook.org/documentation.html
    """

    # Set up project and target based on command line arguments and project.ptx

    # Add xmlid value to project_ptx_override (a tuple of tuples)
    # TODO: This might no longer work, if xmlid isn't a valid target attribute.
    if xmlid:
        project_ptx_override += (("targets.target.xmlid-root", xmlid),)
    overlay = xml_overlay.ShadowXmlDocument()
    for path, value in project_ptx_override:
        overlay.upsert_node_or_attribute(path, value)
    # Supply help if not in project subfolder
    if utils.no_project(task="build"):
        return
    # Create a new project, apply overlay, and get target. Note, the CLI always finds changes to the root folder of the project, so we don't need to specify a path to the project.ptx file.
    project = Project.parse()
    if len(project_ptx_override) > 0:
        # TODO: this need to be implemented still
        messages = project.apply_overlay(overlay)
        for message in messages:
            log.info("project.ptx overlay " + message)

    # Now create the target if the target_name is not missing.
    try:
        target = project.get_target(name=target_name)
    except AssertionError as e:
        utils.show_target_hints(target_name, project, task="build")
        log.critical("Exiting without completing build.")
        log.debug(e, exc_info=True)
        return

    # Call generate if flag is set
    if generate:
        try:
<<<<<<< HEAD
            target.generate_assets(check_cache=False)
        except Exception:
=======
            target.generate_assets(only_changed=False)
        except Exception as e:
            log.debug(f"Failed to generate assets: {e}", exc_info=True)
>>>>>>> c00493d2
            pass
    # Call build
    try:
        target.build(clean=clean, no_generate=no_generate)
        log.info("\nSuccess! Run `pretext view` to see the results.\n")
    except Exception as e:
        log.critical(e)
        log.debug("Exception info:\n##################\n", exc_info=True)
        log.info("##################")
        sys.exit("Failed to build.  Exiting...")


# pretext generate
@main.command(
    short_help="Generate specified assets for default target or targets specified by `-t`",
    context_settings=CONTEXT_SETTINGS,
)
@click.argument(
    "assets", type=click.Choice(constants.ASSETS, case_sensitive=False), nargs=-1
)
@click.option(
    "-t",
    "--target",
    "target_name",
    type=click.STRING,
    help="Name of target to generate assets for (if not specified, first target from manifest is used).",
)
@click.option(
    "-x", "--xmlid", type=click.STRING, help="xml:id of element to be generated."
)
@click.option(
    "-q",
    "--only-changed",
    is_flag=True,
    default=False,
    help="Limit generation of assets to only those that have changed since last call to pretext.",
)
@click.option(
    "--all-formats",
    is_flag=True,
    default=False,
    help="Generate all possible asset formats rather than just the defaults for the specified target.",
)
@click.option(
    "-p",
    "--project-ptx-override",
    type=(str, str),
    multiple=True,
    help=xml_overlay.USAGE_DESCRIPTION.format("-p"),
)
def generate(
    assets: List[str],
    target_name: Optional[str],
    all_formats: bool,
    only_changed: bool,
    xmlid: Optional[str],
    project_ptx_override: Tuple[Tuple[str, str], ...],
) -> None:
    """
    Generate specified (or all) assets for the default target (first target in "project.ptx"). Asset "generation" is typically
    slower and performed less frequently than "building" a project, but is
    required for many PreTeXt features such as webwork and latex-image.

    Certain assets may require installations not included with the CLI, or internet
    access to external servers. Command-line paths
    to non-Python executables may be set in project.ptx. For more details,
    consult the PreTeXt Guide: https://pretextbook.org/documentation.html
    """

    # If no assets are given as arguments, then assume 'ALL'
    if assets == ():
        assets = ["ALL"]

    if utils.no_project(task="generate assets for"):
        return

    overlay = xml_overlay.ShadowXmlDocument()
    for path, value in project_ptx_override:
        overlay.upsert_node_or_attribute(path, value)

    project = Project.parse()
    if len(project_ptx_override) > 0:
        messages = project.apply_overlay(overlay)
        for message in messages:
            log.info("project.ptx overlay " + message)
<<<<<<< HEAD
    target = project.get_target(name=target_name)
    if target is None:
=======

        # Now create the target if the target_name is not missing.
    try:
        target = project.get_target(name=target_name)
    except AssertionError as e:
>>>>>>> c00493d2
        utils.show_target_hints(target_name, project, task="generating assets for")
        log.critical("Exiting without completing build.")
        log.debug(e, exc_info=True)
        return
<<<<<<< HEAD
    if target_name is None:
        log.info(
            f"Since no target was specified with the -t flag, we will generate assets for the first target in the manifest ({target.name})."
        )
    if "webwork" in assets or assets == "ALL":
        project.generate_webwork(target.name, xmlid=xmlid)
    if all_formats and assets == "ALL":
        log.info(
            f'Generating all assets in all asset formats for the target "{target.name}".'
        )
        project.generate(target.name, all_formats=True, xmlid=xmlid)
    elif all_formats:
        log.info(
            f'Generating only {assets} assets in all asset formats for the target "{target.name}".'
        )
        project.generate(
            target.name, asset_list=[assets], all_formats=True, xmlid=xmlid
        )
    elif assets == "ALL":
        log.info(
            f'Generating all assets in default formats for the target "{target.name}".'
        )
        project.generate(target.name, xmlid=xmlid)
    else:
        log.info(
            f'Generating only {assets} assets in default formats for the target "{target.name}".'
        )
        project.generate(target.name, asset_list=[assets], xmlid=xmlid)
=======
    try:
        f'Generating assets in for the target "{target.name}".'
        target.generate_assets(
            specified_asset_types=assets,
            all_formats=all_formats,
            only_changed=only_changed,  # Unless requested, generate all assets, so don't check the cache.
            xmlid=xmlid,
        )
        log.info("Finished generating assets.\n")
    except Exception as e:
        log.critical(e)
        log.debug("Exception info:\n##################\n", exc_info=True)
        log.info("##################")
        sys.exit("Generating assets as failed.  Exiting...")
>>>>>>> c00493d2


# pretext view


@main.command(
    short_help="Preview specified target based on its format.",
    context_settings=CONTEXT_SETTINGS,
)
@click.argument("target_name", metavar="target", required=False)
@click.option(
    "-a",
    "--access",
    type=click.Choice(["public", "private"], case_sensitive=False),
    default="private",
    show_default=True,
    help="""
    If running a local server,
    choose whether or not to allow other computers on your local network
    to access your documents using your IP address. (Ignored when used
    in CoCalc, which works automatically.)
    """,
)
@click.option(
    "-p",
    "--port",
    type=click.INT,
    help="""
    If running a local server,
    choose which port to use.
    (Ignored when used
    in CoCalc, which works automatically.)
    """,
)
@click.option(
    "-d",
    "--directory",
    type=click.Path(),
    help="""
    Run local server for provided directory (does not require a PreTeXt project)
    """,
)
@click.option(
    "-w",
    "--watch",
    is_flag=True,
    help="""
    Run a build before starting server, and then
    watch the status of source files,
    automatically rebuilding target when changes
    are made. Only supports HTML-format targets, and
    only recommended for smaller projects or small
    subsets of projects.
    """,
)
@click.option(
    "-b",
    "--build",
    is_flag=True,
    help="""
    Run a build before viewing.
    """,
)
@click.option(
    "-g",
    "--generate",
    is_flag=False,
    flag_value="ALL",
    default=None,
    type=click.Choice(constants.ASSETS, case_sensitive=False),
    help="Generate all or specific assets before viewing",
)
@click.option(
    "--no-launch",
    is_flag=True,
    help="By default, pretext view tries to launch the default application to view the specified target.  Setting this suppresses this behavior.",
)
def view(
    target_name: str,
    access: Literal["public", "private"],
    port: Optional[int],
    directory: Optional[str],
    watch: bool,
    build: bool,
    generate: Optional[str],
    no_launch: bool,
) -> None:
    """
    Starts a local server to preview built PreTeXt documents in your browser.
    TARGET is the name of the <target/> defined in `project.ptx`.
    """
    if directory is not None:
        if utils.cocalc_project_id() is not None:
            try:
                subdir = Path(directory).relative_to(Path.home())
            except ValueError:
                subdir = Path()
            log.info("Directory can be previewed at the following link at any time:")
            log.info(f"    https://cocalc.com/{utils.cocalc_project_id()}/raw/{subdir}")
            return
        port = port or 8000
        utils.run_server(Path(directory), access, port, no_launch=no_launch)
        return
    if utils.no_project(task="view the output for"):
        return
    project = Project.parse()
    target = project.get_target(name=target_name)
    if target is None:
        utils.show_target_hints(target_name, project, task="view")
        log.critical("Exiting.")
        return
    # Easter egg to spin up a local server at a specified directory:
    if utils.cocalc_project_id() is not None:
        try:
            subdir = target.output_dir_abspath().relative_to(Path.home())
        except ValueError:
            subdir = Path()
        log.info("Built project can be previewed at the following link at any time:")
        log.info(f"    https://cocalc.com/{utils.cocalc_project_id()}/raw/{subdir}")
        return
    port = port or target.port()
    if generate == "ALL":
        log.info("Generating all assets in default formats.")
        project.generate(target_name)
    elif generate is not None:
        log.warning(f"Generating only {generate} assets.")
        project.generate(target_name, asset_list=[generate])
    if build or watch:
        log.info("Building target.")
        project.build(target_name)
    project.view(target_name, access, port, watch, no_launch)


# pretext deploy
@main.command(
    short_help="Deploys Git-managed project to GitHub Pages.",
    context_settings=CONTEXT_SETTINGS,
)
@click.argument("target_name", metavar="target", required=False)
@click.option(
    "-s",
    "--site",
    required=False,
    default="site",
    help="Relative path to a directory containing html for a landing page.",
)
@click.option("-u", "--update_source", is_flag=True, required=False)
def deploy(target_name: str, site: str, update_source: bool) -> None:
    """
    Automatically deploys most recent build of [TARGET] to GitHub Pages,
    making it available to the general public.
    Requires that your project is under Git version control
    properly configured with GitHub and GitHub Pages. Deployed
    files will live in `docs` subdirectory of project.
    """
    if utils.no_project(task="deploy"):
        return
    project = Project.parse()
    target = project.get_target(name=target_name)
    if target.format != Format.HTML:
        log.critical("Target could not be found in project.ptx manifest.")
        # only list targets with html format.
        log.critical(
            f"Possible html targets to deploy are: {project.target_names('html')}"
        )
        log.critical("Exiting without completing task.")
        return
    project.deploy(target_name, site, update_source)<|MERGE_RESOLUTION|>--- conflicted
+++ resolved
@@ -400,15 +400,9 @@
     # Call generate if flag is set
     if generate:
         try:
-<<<<<<< HEAD
-            target.generate_assets(check_cache=False)
-        except Exception:
-=======
             target.generate_assets(only_changed=False)
         except Exception as e:
             log.debug(f"Failed to generate assets: {e}", exc_info=True)
->>>>>>> c00493d2
-            pass
     # Call build
     try:
         target.build(clean=clean, no_generate=no_generate)
@@ -493,50 +487,16 @@
         messages = project.apply_overlay(overlay)
         for message in messages:
             log.info("project.ptx overlay " + message)
-<<<<<<< HEAD
-    target = project.get_target(name=target_name)
-    if target is None:
-=======
-
         # Now create the target if the target_name is not missing.
     try:
         target = project.get_target(name=target_name)
     except AssertionError as e:
->>>>>>> c00493d2
+
         utils.show_target_hints(target_name, project, task="generating assets for")
         log.critical("Exiting without completing build.")
         log.debug(e, exc_info=True)
         return
-<<<<<<< HEAD
-    if target_name is None:
-        log.info(
-            f"Since no target was specified with the -t flag, we will generate assets for the first target in the manifest ({target.name})."
-        )
-    if "webwork" in assets or assets == "ALL":
-        project.generate_webwork(target.name, xmlid=xmlid)
-    if all_formats and assets == "ALL":
-        log.info(
-            f'Generating all assets in all asset formats for the target "{target.name}".'
-        )
-        project.generate(target.name, all_formats=True, xmlid=xmlid)
-    elif all_formats:
-        log.info(
-            f'Generating only {assets} assets in all asset formats for the target "{target.name}".'
-        )
-        project.generate(
-            target.name, asset_list=[assets], all_formats=True, xmlid=xmlid
-        )
-    elif assets == "ALL":
-        log.info(
-            f'Generating all assets in default formats for the target "{target.name}".'
-        )
-        project.generate(target.name, xmlid=xmlid)
-    else:
-        log.info(
-            f'Generating only {assets} assets in default formats for the target "{target.name}".'
-        )
-        project.generate(target.name, asset_list=[assets], xmlid=xmlid)
-=======
+      
     try:
         f'Generating assets in for the target "{target.name}".'
         target.generate_assets(
@@ -551,7 +511,6 @@
         log.debug("Exception info:\n##################\n", exc_info=True)
         log.info("##################")
         sys.exit("Generating assets as failed.  Exiting...")
->>>>>>> c00493d2
 
 
 # pretext view
