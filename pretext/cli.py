--- conflicted
+++ resolved
@@ -29,10 +29,6 @@
     Example:
     pretext new "My Great Book!"
     """
-<<<<<<< HEAD
-    from . import new_pretext_document, create_new_pretext_source 
-    create_new_pretext_source(new_pretext_document(title,"book"), slugify(title))
-=======
     from . import create_new_pretext_source
     from slugify import slugify
     if book:
@@ -44,9 +40,9 @@
         title,
         doc_type
     )
->>>>>>> 04f62582
 main.add_command(new)
 
+# pretext build
 @click.command(short_help="Build specified format target")
 # @click.option('-t', '--target-format', default="html", help='output format (latex/html/epub)')
 @click.option('-o', '--output', type=click.Path(), default='./output', help='output directory path')
