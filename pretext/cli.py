import click
import click_logging
import io
import logging
import os
import requests
import shutil
<<<<<<< HEAD
import tempfile
import zipfile
=======
import os, zipfile, requests, io
import tempfile, shutil
import platform
>>>>>>> 04302caf

from . import utils, static
from . import version as cli_version
from .static.pretext import pretext as core
from .project import Target, Project


log = logging.getLogger("ptxlogger")
click_logging.basic_config(log)


def raise_cli_error(message):
    raise click.UsageError(" ".join(message.split()))


#  Click command-line interface
@click.group(invoke_without_command=True)
@click.pass_context
# Allow a verbosity command:
@click_logging.simple_verbosity_option(
    log,
    help="Sets the severity of log messaging: DEBUG for all, INFO (default) for most, then WARNING, ERROR, and CRITICAL for decreasing verbosity.",
)
@click.version_option(cli_version(), message=cli_version())
@click.option(
    "-t",
    "--targets",
    is_flag=True,
    help='Display list of build/view "targets" available in the project manifest.',
)
def main(ctx, targets):
    """
    Command line tools for quickly creating, authoring, and building PreTeXt projects.

    PreTeXt Guide for authors and publishers:

    - https://pretextbook.org/documentation.html

    PreTeXt CLI README for developers:

    - https://github.com/PreTeXtBook/pretext-cli/

    Use the `--help` option on any CLI command to learn more.
    """
    # set verbosity:
    if log.level == 10:
        verbosity = 2
    elif log.level == 50:
        verbosity = 0
    else:
        verbosity = 1
    core.set_verbosity(verbosity)
    if targets:
        Project().print_target_names()
        return
    if utils.project_path() is not None:
        log.info(f"PreTeXt project found in `{utils.project_path()}`.")
        os.chdir(utils.project_path())
    elif ctx.invoked_subcommand is None:
        log.info("No existing PreTeXt project found.")
        log.info("Run `pretext --help` for help.")


# pretext support
@main.command(short_help="Use when communicating with PreTeXt support.")
def support():
    """
    Outputs useful information about your installation needed by
    PreTeXt volunteers when requesting help on the pretext-support
    Google Group.
    """
    log.info("")
    log.info("Please share the following information when posting to the")
    log.info("pretext-support Google Group.")
    log.info("")
    with open(static.path('VERSION'), 'r') as version_file:
        log.info(f"PreTeXt-CLI version: {version_file.read().strip()}")
    with open(static.path('CORE_COMMIT'), 'r') as commit_file:
        log.info(f"PreTeXt core resources commit: {commit_file.read().strip()}")
    log.info(f"OS: {platform.platform()}")
    log.info(f"Python version: {platform.python_version()}")
    log.info(f"Current working directory: {os.getcwd()}")
    if utils.project_path() is not None:
        log.info(f"PreTeXt project path: {utils.project_path()}")
        log.info("")
        log.info("Contents of project.ptx:")
        log.info("------------------------")
        log.info(utils.project_xml_string())
    else:
        log.info("No project.ptx found.")


# pretext new
@main.command(short_help="Generates the necessary files for a new PreTeXt project.")
@click.argument(
    "template",
    default="book",
    type=click.Choice(["book", "article", "hello"], case_sensitive=False),
)
@click.option(
    "-d",
    "--directory",
    type=click.Path(),
    default="new-pretext-project",
    help="Directory to create/use for the project.",
)
@click.option(
    "-u",
    "--url-template",
    type=click.STRING,
    help="Download a zipped template from its URL.",
)
def new(template, directory, url_template):
    """
    Generates the necessary files for a new PreTeXt project.
    Supports `pretext new book` (default) and `pretext new article`,
    or generating from URL with `pretext new --url-template [URL]`.
    """
    directory_fullpath = os.path.abspath(directory)
    if utils.project_path(directory_fullpath) is not None:
        log.warning(
            f"A project already exists in `{utils.project_path(directory_fullpath)}`."
        )
        log.warning("No new project will be generated.")
        return
    log.info(
        f"Generating new PreTeXt project in `{directory_fullpath}` using `{template}` template."
    )
    if url_template is not None:
        r = requests.get(url_template)
        archive = zipfile.ZipFile(io.BytesIO(r.content))
    else:
        template_path = static.path("templates", f"{template}.zip")
        archive = zipfile.ZipFile(template_path)
    # find (first) project.ptx to use as root of template
    filenames = [os.path.basename(filepath) for filepath in archive.namelist()]
    project_ptx_index = filenames.index("project.ptx")
    project_ptx_path = archive.namelist()[project_ptx_index]
    project_dir_path = os.path.dirname(project_ptx_path)
    with tempfile.TemporaryDirectory() as tmpdirname:
        for filepath in [
            filepath
            for filepath in archive.namelist()
            if filepath.startswith(project_dir_path)
        ]:
            archive.extract(filepath, path=tmpdirname)
        tmpsubdirname = os.path.join(tmpdirname, project_dir_path)
        shutil.copytree(tmpsubdirname, directory, dirs_exist_ok=True)
    log.info(
        f"Success! Open `{directory_fullpath}/source/main.ptx` to edit your document"
    )
    log.info(
        f"Then try to `pretext build` and `pretext view` from within `{directory_fullpath}`."
    )


# pretext init
@main.command(
    short_help="Generates the project manifest for a PreTeXt project in the current directory."
)
def init():
    """
    Generates the project manifest for a PreTeXt project in the current directory. This feature
    is mainly intended for updating existing projects to use this CLI.
    """
<<<<<<< HEAD
    directory_fullpath = os.path.abspath(".")
    if utils.project_path(directory_fullpath) is not None:
        log.warning(
            f"A project already exists in `{utils.project_path(directory_fullpath)}`."
        )
        log.warning("No project.ptx manifest will be generated.")
        return
    template_manifest_path = static.path("templates", "project.ptx")
    project_manifest_path = os.path.join(directory_fullpath, "project.ptx")
    log.info(f"Generating `{project_manifest_path}`.")
    shutil.copyfile(template_manifest_path, project_manifest_path)
    project_pub_path = os.path.join(
        directory_fullpath, "publication", "publication.ptx"
    )
    template_pub_path = static.path("templates", "publication.ptx")
    if os.path.isfile(project_pub_path):
        log.warning(
            f"A file already exists at {project_pub_path}, so no new publication file will be generated."
        )
    else:
        log.info(f"Generating `{project_pub_path}`.")
        utils.ensure_directory(os.path.dirname(project_pub_path))
        shutil.copyfile(template_pub_path, project_pub_path)
    log.info(f"Success! Open `{project_manifest_path}` to edit your manifest.")
    log.info(
        "Edit your <target/>s to point to your PreTeXt source and publication files."
    )

=======
    if utils.project_path() is not None:
        log.warning(f"A project already exists in `{utils.project_path()}`.")
        log.warning(f"No project.ptx manifest will be generated.")
        return
    template_manifest_path = static.path('templates', 'project.ptx')
    project_manifest_path = os.path.abspath("project.ptx")
    log.info(f"Generating `{project_manifest_path}`.")
    shutil.copyfile(template_manifest_path,project_manifest_path)
    log.info(f"Success! Open `{project_manifest_path}` to edit your project manifest.")
    log.info(f"Edit your <target/>s to point to your main PreTeXt source file.")
    project_pub_path = os.path.abspath(os.path.join("publication","publication.ptx"))
    if not os.path.isfile(project_pub_path):
        log.warning(f"Note that your publication file should be moved to `{project_pub_path}`, or")
        log.warning(f"`{project_manifest_path}` should be updated to the location of your publication file.")
>>>>>>> 04302caf

# pretext build
@main.command(short_help="Build specified target")
@click.argument("target", required=False)
@click.option(
    "-f",
    "--format",
    type=click.Choice(["html", "latex", "pdf"]),
    help="Output format to build.",
)
@click.option(
    "-i", "--input", "source", type=click.Path(), help="Path to main *.ptx file"
)
@click.option("-o", "--output", type=click.Path(), help="Directory to build files into")
@click.option(
    "-p",
    "--publication",
    type=click.Path(),
    default=None,
    help="Path to publication *.ptx file",
)
@click.option(
    "-x", "--xsl", type=click.Path(), default=None, help="Path to custom xsl file"
)
@click.option(
    "--stringparam",
    nargs=2,
    multiple=True,
    help="""
              Define a stringparam to use during processing.
              Usage: pretext build --stringparam foo bar --stringparam baz woo
              """,
)
@click.option(
    "-d",
    "--diagrams",
    is_flag=True,
    help="Regenerate images coded in source (latex-image, etc).",
)
@click.option(
    "-df",
    "--diagrams-format",
    type=click.Choice(["defaults", "all"], case_sensitive=False),
    default="defaults",
    help='Specify whether to build just the "defaults" formats or "all" formats based on output target.',
)
@click.option(
    "-w",
    "--webwork",
    is_flag=True,
    default=False,
    help="Reprocess WeBWorK exercises, creating fresh webwork-representations.ptx file",
)
@click.option(
    "-a",
    "--only-assets",
    is_flag=True,
    default=False,
    help="Produce requested diagrams (-d) or webwork (-w) but not main build target (useful for large projects that only need to update assets)",
)
@click.option(
    "--clean",
    is_flag=True,
    help="Destroy output's target directory before build to clean up previously built files",
)
def build(
    target,
    format,
    source,
    output,
    stringparam,
    xsl,
    publication,
    webwork,
    diagrams,
    diagrams_format,
    only_assets,
    clean,
):
    """
    Process [TARGET] into format specified by project.ptx.
    Also accepts manual command-line options.

    For many formats, images coded in source (latex-image, etc) will only be processed
    when using the --diagrams option.

    If the project included WeBWorK exercises, these must be processed using the
    --webwork option.

    Certain builds may require installations not included with the CLI, or internet
    access to external servers. Command-line paths
    to non-Python executables may be set in project.ptx. For more details,
    consult the PreTeXt Guide: https://pretextbook.org/documentation.html
    """
    target_name = target
    # set up stringparams as dictionary:
    if len(stringparam) > 0:
        stringparams = {p[0]: p[1] for p in stringparam}
    else:
        stringparams = None
    if utils.project_path() is None:
        log.warning(
            "No project.ptx manifest was found. Run `pretext init` to generate one."
        )
        log.warning("Continuing using commandline arguments.")
        if publication is None:
            pass
        target = Target(
            name=format,
            format=format,
            source=source,
            output_dir=output,
            publication=publication,
            stringparams=stringparams,
        )
        project = Project(targets=[target])
    else:
        project = Project()
        if target_name is None:
            log.info(
                "Since no build target was supplied, the first target of the "
                + "project.ptx manifest will be built."
            )
        target = project.target(name=target_name)
        if target is None:
            log.critical("Build target could not be found in project.ptx manifest.")
            log.critical("Exiting without completing task.")
            return
        # overwrite target with commandline arguments, update project accordingly
        target = Target(
            xml_element=target.xml_element(),
            format=format,
            source=source,
            output_dir=output,
            publication=publication,
            stringparams=stringparams,
            xsl_path=xsl,
        )
        project = Project(xml_element=project.xml_element(), targets=[target])
    project.build(target_name, webwork, diagrams, diagrams_format, only_assets, clean)


# pretext view
@main.command(short_help="Preview specified target in your browser.")
@click.argument("target", required=False)
@click.option(
    "-a",
    "--access",
    type=click.Choice(["public", "private"], case_sensitive=False),
    default="private",
    show_default=True,
    help="""
    Choose whether or not to allow other computers on your local network
    to access your documents using your IP address. (Ignored when used
    in CoCalc, which works automatically.)
    """,
)
@click.option(
    "-p",
    "--port",
    default=8000,
    show_default=True,
    help="""
    Choose which port to use for the local server.
    """,
)
@click.option(
    "-d",
    "--directory",
    type=click.Path(),
    help="""
    Serve files from provided directory
    """,
)
@click.option(
    "-w",
    "--watch",
    is_flag=True,
    help="""
    Run a build before starting server, and then
    watch the status of source files,
    automatically rebuilding target when changes
    are made. Only supports HTML-format targets, and
    only recommended for smaller projects or small
    subsets of projects.
    """,
)
@click.option(
    "-b",
    "--build",
    is_flag=True,
    help="""
    Run a build before starting server.
    """,
)
def view(target, access, port, directory, watch, build):
    """
    Starts a local server to preview built PreTeXt documents in your browser.
    TARGET is the name of the <target/> defined in `project.ptx`.
    """
    target_name = target
    if directory is not None:
        utils.run_server(directory, access, port)
        return
    else:
        project = Project()
        target = project.target(name=target_name)
    if target is not None:
        project.view(target_name, access, port, watch, build)
    else:
        log.error(f"Target `{target_name}` could not be found.")


# pretext publish
@main.command(short_help="Publishes Git-managed project on GitHub Pages.")
@click.argument("target", required=False)
@click.option(
    "-m",
    "--commit-message",
    default="Update to PreTeXt project source.",
    show_default=True,
    help="""
    Customize message to leave on Git commit for source updates.
    """,
)
def publish(target, commit_message):
    """
    Automates HTML publication of [TARGET] on GitHub Pages to make
    the built document available to the general public.
    Requires that your project is under Git version control
    properly configured with GitHub and GitHub Pages. Pubilshed
    files will live in `docs` subdirectory of project.
    """
    target_name = target
    project = Project()
    project.publish(target_name, commit_message)<|MERGE_RESOLUTION|>--- conflicted
+++ resolved
@@ -5,14 +5,9 @@
 import os
 import requests
 import shutil
-<<<<<<< HEAD
-import tempfile
-import zipfile
-=======
 import os, zipfile, requests, io
 import tempfile, shutil
 import platform
->>>>>>> 04302caf
 
 from . import utils, static
 from . import version as cli_version
@@ -178,36 +173,6 @@
     Generates the project manifest for a PreTeXt project in the current directory. This feature
     is mainly intended for updating existing projects to use this CLI.
     """
-<<<<<<< HEAD
-    directory_fullpath = os.path.abspath(".")
-    if utils.project_path(directory_fullpath) is not None:
-        log.warning(
-            f"A project already exists in `{utils.project_path(directory_fullpath)}`."
-        )
-        log.warning("No project.ptx manifest will be generated.")
-        return
-    template_manifest_path = static.path("templates", "project.ptx")
-    project_manifest_path = os.path.join(directory_fullpath, "project.ptx")
-    log.info(f"Generating `{project_manifest_path}`.")
-    shutil.copyfile(template_manifest_path, project_manifest_path)
-    project_pub_path = os.path.join(
-        directory_fullpath, "publication", "publication.ptx"
-    )
-    template_pub_path = static.path("templates", "publication.ptx")
-    if os.path.isfile(project_pub_path):
-        log.warning(
-            f"A file already exists at {project_pub_path}, so no new publication file will be generated."
-        )
-    else:
-        log.info(f"Generating `{project_pub_path}`.")
-        utils.ensure_directory(os.path.dirname(project_pub_path))
-        shutil.copyfile(template_pub_path, project_pub_path)
-    log.info(f"Success! Open `{project_manifest_path}` to edit your manifest.")
-    log.info(
-        "Edit your <target/>s to point to your PreTeXt source and publication files."
-    )
-
-=======
     if utils.project_path() is not None:
         log.warning(f"A project already exists in `{utils.project_path()}`.")
         log.warning(f"No project.ptx manifest will be generated.")
@@ -222,7 +187,6 @@
     if not os.path.isfile(project_pub_path):
         log.warning(f"Note that your publication file should be moved to `{project_pub_path}`, or")
         log.warning(f"`{project_manifest_path}` should be updated to the location of your publication file.")
->>>>>>> 04302caf
 
 # pretext build
 @main.command(short_help="Build specified target")
