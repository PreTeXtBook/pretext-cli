import os
from contextlib import contextmanager
from http.server import SimpleHTTPRequestHandler
import socketserver
import logging
import threading
import watchdog.events, watchdog.observers, time
from lxml import etree as ET

from . import static, build

# Get access to logger
log = logging.getLogger('ptxlogger')

@contextmanager
def working_directory(path):
    """
    Temporarily change the current working directory.

    Usage:
    with working_directory(path):
        do_things()   # working in the given path
    do_other_things() # back to original path
    """
    current_directory=os.getcwd()
    os.chdir(path)
    try:
        yield
    finally:
        os.chdir(current_directory)


def ensure_directory(path):
    """
    If the directory doesn't exist yet, create it.
    """
    try:
        os.makedirs(path)
    except FileExistsError:
        pass


def directory_exists(path):
    """
    Checks if the directory exists.
    """
    return os.path.exists(path)


# Grabs project directory based on presence of `project.ptx`
def project_path(dirpath=os.getcwd()):
    if os.path.isfile(os.path.join(dirpath,'project.ptx')):
        # we're at the project root
        return dirpath
    parentpath = os.path.dirname(dirpath)
    if parentpath == dirpath:
        # cannot ascend higher, no project found
        return None
    else:
        # check parent instead
        return project_path(dirpath=parentpath)

def project_xml(dirpath=os.getcwd()):
    if project_path(dirpath) is None:
        return ET.ElementTree(ET.Element("project"))
    return ET.parse(os.path.join(project_path(dirpath),'project.ptx'))

def target_xml(alias=None,dirpath=os.getcwd()):
    if alias is None:
        return project_xml().find("targets/target")
    xpath = f'targets/target[@name="{alias}"]'
    matches = project_xml().xpath(xpath)
    if len(matches) == 0:
        log.info(f"No targets with alias {alias} found in project manifest file project.ptx.")
        return None
    return project_xml().xpath(xpath)[0]

<<<<<<< HEAD
def update_from_project_xml(xpath,default=None):
    custom = project_xml().find(xpath)
    if custom is not None:
        return custom.text.strip()
=======
def update_from_project_xml(variable,xpath):
    custom = project_xml().xpath(xpath)
    if len(custom) > 0:
        return custom[0]
>>>>>>> 8767913a
    else:
        return default

#check xml syntax
def xml_syntax_check(xmlfile):
    # parse xml
    try:
        source_xml = ET.parse(xmlfile)
        # we need to call xinclude once for each level of nesting (just to check for errors).  25 levels should be more than sufficient
        for i in range(25):
            source_xml.xinclude()
        log.info('XML syntax appears well formed.')

    # check for file IO error
    except IOError:
        log.error('Invalid File')

    # check for XML syntax errors
    except ET.XMLSyntaxError as err:
        log.error('XML Syntax Error, see error_syntax.log. Quitting...')
        with open('error_syntax.log', 'w') as error_log_file:
            error_log_file.write(str(err.error_log))
        quit()
    except ET.XIncludeError as err:
        log.error(
            'XML Syntax Error with instance of xinclude; see error_syntax.log. Quitting...')
        with open('error_syntax.log', 'w') as error_log_file:
            error_log_file.write(str(err.error_log))
        quit()

def schema_validate(xmlfile):
    #get path to RelaxNG schema file:
    static_dir = os.path.dirname(static.__file__)
    schemarngfile = os.path.join(static_dir, 'schema', 'pretext.rng')

    # Open schemafile for validation:
    relaxng = ET.RelaxNG(file=schemarngfile)

    # Parse xml file:
    source_xml = ET.parse(xmlfile)

    ## just for testing:
    # relaxng.validate(source_xml)
    # log = relaxng.error_log
    # print(log)

    # validate against schema
    try:
        relaxng.assertValid(source_xml)
        log.info('PreTeXt source passed schema validation.')

    except ET.DocumentInvalid as err:
        log.warning('PreTeXt document did not pass schema validation; unexpected output may result. See error_schema.log for hints.  Continuing with build.')
        with open('error_schema.log', 'w') as error_log_file:
            error_log_file.write(str(err.error_log))
        pass



# boilerplate to prevent overzealous caching by preview server, and
# avoid port issues
def serve_forever(directory,binding,port):
    class RequestHandler(SimpleHTTPRequestHandler):
        def __init__(self, *args, **kwargs):
            super().__init__(*args, directory=directory, **kwargs)
        """HTTP request handler with no caching"""
        def end_headers(self):
            self.send_my_headers()
            SimpleHTTPRequestHandler.end_headers(self)
        def send_my_headers(self):
            self.send_header("Cache-Control", "no-cache, no-store, must-revalidate")
            self.send_header("Pragma", "no-cache")
            self.send_header("Expires", "0")
    class TCPServer(socketserver.TCPServer):
        allow_reuse_address = True
    with TCPServer((binding, port), RequestHandler) as httpd:
        httpd.serve_forever()

class HTMLRebuildHandler(watchdog.events.FileSystemEventHandler):
    def __init__(self,target):
        self.ptxfile = target.find("source").text.strip()
        self.output = target.find("output-dir").text.strip()
        pub_relpath = target.find("publication").text.strip()
        pub_abspath = os.path.abspath(pub_relpath)
        self.stringparams = {"publisher": pub_abspath}
    def on_any_event(self,event):
        log.info("Changes to source found, rebuilding target...")
        build.html(self.ptxfile,self.output,self.stringparams)

def run_server(directory,binding,port,url,watch_target):
    log.info(f"Your build located at `{directory}` may be previewed at")
    log.info(url)
    log.info("Use [Ctrl]+[C] to halt the server.")
    threading.Thread(target=lambda: serve_forever(directory,binding,port),daemon=True).start()
    if watch_target is not None:
        path = os.path.join(project_path(),os.path.dirname(watch_target.find("source").text.strip()))
        log.info(f"Watching for changes in `{os.path.abspath(path)}` ...")
        event_handler = HTMLRebuildHandler(watch_target)
        observer = watchdog.observers.Observer()
        observer.schedule(event_handler, path, recursive=True)
        observer.start()
    try:
        while True:
            time.sleep(1)
    except KeyboardInterrupt:
        log.info("")
        log.info("Closing server...")
        if watch_target is not None: observer.stop()
    if watch_target is not None: observer.join()

# Info on namespaces: http://lxml.de/tutorial.html#namespaces
NSMAP = {
    "xi": "http://www.w3.org/2001/XInclude",
    "xml": "http://www.w3.org/XML/1998/namespace",
}
def nstag(prefix,suffix):
    return "{" + NSMAP[prefix] + "}" + suffix<|MERGE_RESOLUTION|>--- conflicted
+++ resolved
@@ -75,17 +75,10 @@
         return None
     return project_xml().xpath(xpath)[0]
 
-<<<<<<< HEAD
-def update_from_project_xml(xpath,default=None):
-    custom = project_xml().find(xpath)
-    if custom is not None:
-        return custom.text.strip()
-=======
-def update_from_project_xml(variable,xpath):
-    custom = project_xml().xpath(xpath)
-    if len(custom) > 0:
-        return custom[0]
->>>>>>> 8767913a
+def text_from_project_xml(xpath,default=None):
+    matches = project_xml().xpath(xpath)
+    if len(matches) > 0:
+        return matches[0].text.strip()
     else:
         return default
 
