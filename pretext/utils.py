from contextlib import contextmanager
from http.server import SimpleHTTPRequestHandler
import json
import logging
from lxml import etree as ET
import os
import random
import pathlib
import shutil
import socketserver
import socket
import threading
import time
import watchdog.events
import watchdog.observers

from . import static

# Get access to logger
log = logging.getLogger("ptxlogger")


@contextmanager
def working_directory(path):
    """
    Temporarily change the current working directory.

    Usage:
    with working_directory(path):
        do_things()   # working in the given path
    do_other_things() # back to original path
    """
    current_directory = os.getcwd()
    os.chdir(path)
    try:
        yield
    finally:
        os.chdir(current_directory)


def linux_path(path):
    # hack to make core ptx and xsl:import happy
    p = pathlib.Path(path)
    return p.as_posix()


def ensure_directory(path):
    """
    If the directory doesn't exist yet, create it.
    """
    # towards a fix for issue #188
    os.makedirs(path, exist_ok=False)


def directory_exists(path):
    """
    Checks if the directory exists.
    """
    return os.path.exists(path)


# Grabs project directory based on presence of `project.ptx`
def project_path(dirpath=os.getcwd()):
    if os.path.isfile(os.path.join(dirpath, "project.ptx")):
        # we're at the project root
        return dirpath
    parentpath = os.path.dirname(dirpath)
    if parentpath == dirpath:
        # cannot ascend higher, no project found
        return None
    else:
        # check parent instead
        return project_path(dirpath=parentpath)


def project_xml(dirpath=os.getcwd()):
    if project_path(dirpath) is None:
        project_manifest = static.path("templates", "project.ptx")
    else:
        project_manifest = os.path.join(project_path(dirpath), "project.ptx")
    return ET.parse(project_manifest)

<<<<<<< HEAD

def target_xml(alias=None, dirpath=os.getcwd()):
=======
def project_xml_string(dirpath=os.getcwd()):
    return ET.tostring(project_xml(dirpath), encoding='unicode')

def target_xml(alias=None,dirpath=os.getcwd()):
>>>>>>> 04302caf
    if alias is None:
        return project_xml().find("targets/target")
    xpath = f'targets/target[@name="{alias}"]'
    matches = project_xml().xpath(xpath)
    if len(matches) == 0:
        log.info(
            f"No targets with alias {alias} found in project manifest file project.ptx."
        )
        return None
    return project_xml().xpath(xpath)[0]


def text_from_project_xml(xpath, default=None):
    matches = project_xml().xpath(xpath)
    if len(matches) > 0:
        return matches[0].text.strip()
    else:
        return default


# check xml syntax
def xml_syntax_is_valid(xmlfile):
    # parse xml
    try:
        source_xml = ET.parse(xmlfile)
        # we need to call xinclude once for each level of nesting (just to check for errors).  25 levels should be more than sufficient
        for i in range(25):
            source_xml.xinclude()
        log.debug("XML syntax appears well formed.")
        if source_xml.getroot().tag != "pretext":
            log.error(
                f'The file {xmlfile} does not have "<pretext>" as its root element.  Did you use a subfile as your source?  Check the project manifest (project.ptx).'
            )
            return False
    # check for file IO error
    except IOError:
        log.error(f"The file {xmlfile} does not exist")
        return False

    # check for XML syntax errors
    except ET.XMLSyntaxError as err:
        log.error("XML Syntax Error, see error_syntax.log. Quitting...")
        with open("error_syntax.log", "w") as error_log_file:
            error_log_file.write(str(err.error_log))
        return False
    except ET.XIncludeError as err:
        log.error(
            "XML Syntax Error with instance of xinclude; see error_syntax.log. Quitting..."
        )
        with open("error_syntax.log", "w") as error_log_file:
            error_log_file.write(str(err.error_log))
        return False
    return True


def xml_source_validates_against_schema(xmlfile):
    # get path to RelaxNG schema file:
    schemarngfile = static.path("schema", "pretext.rng")

    # Open schemafile for validation:
    relaxng = ET.RelaxNG(file=schemarngfile)

    # Parse xml file:
    source_xml = ET.parse(xmlfile)

    # ## just for testing:
    # relaxng.validate(source_xml)
    # log = relaxng.error_log
    # print(log)

    # validate against schema
    try:
        relaxng.assertValid(source_xml)
        log.info("PreTeXt source passed schema validation.")
    except ET.DocumentInvalid as err:
        log.debug(
            "PreTeXt document did not pass schema validation; unexpected output may result. See .error_schema.log for hints.  Continuing with build."
        )
        with open(".error_schema.log", "w") as error_log_file:
            error_log_file.write(str(err.error_log))
        return False
    return True


# watchdog handler for watching changes to source
class HTMLRebuildHandler(watchdog.events.FileSystemEventHandler):
    def __init__(self, callback):
        self.last_trigger_at = time.time() - 5
        self.callback = callback

    def on_any_event(self, event):
        # only trigger at most every 5 seconds
        if time.time() > self.last_trigger_at + 5:
            self.last_trigger_at = time.time()
            log.info("\nChanges to source detected.\n")
            self.callback()


# boilerplate to prevent overzealous caching by preview server, and
# avoid port issues
def binding_for_access(access="private"):
    if os.path.isfile("/home/user/.smc/info.json") or access == "public":
        return "0.0.0.0"
    else:
        return "localhost"


def url_for_access(access="private", port=8000):
    if os.path.isfile("/home/user/.smc/info.json"):
        project_id = json.loads(open("/home/user/.smc/info.json").read())["project_id"]
        return f"https://cocalc.com/{project_id}/server/{port}/"
    elif access == "public":
        return f"http://{socket.gethostbyname(socket.gethostname())}:{port}"
    else:
        return f"http://localhost:{port}"


def serve_forever(directory, access="private", port=8000):
    log.info(f"Now starting a server to preview directory `{directory}`.\n")
    binding = binding_for_access(access)

    class RequestHandler(SimpleHTTPRequestHandler):
        def __init__(self, *args, **kwargs):
            super().__init__(*args, directory=directory, **kwargs)

        """HTTP request handler with no caching"""

        def end_headers(self):
            self.send_my_headers()
            SimpleHTTPRequestHandler.end_headers(self)

        def send_my_headers(self):
            self.send_header("Cache-Control", "no-cache, no-store, must-revalidate")
            self.send_header("Pragma", "no-cache")
            self.send_header("Expires", "0")

    class TCPServer(socketserver.TCPServer):
        allow_reuse_address = True

    looking_for_port = True
    while looking_for_port:
        try:
            with TCPServer((binding, port), RequestHandler) as httpd:
                looking_for_port = False
<<<<<<< HEAD
                url = url_for_access(access, port)
                log.info(f"Server started at {url}\n")
=======
                url = url_for_access(access,port)
                log.info(f"Server started at {url}")
                log.info(f"(In a web browser, you may visit {url} to view output.)")
>>>>>>> 04302caf
                log.info("Use [Ctrl]+[C] to halt the server.\n")
                httpd.serve_forever()
        except OSError:
            log.warning(f"Port {port} could not be used.")
            port = random.randint(49152, 65535)
            log.warning(f"Trying port {port} instead.\n")


def run_server(
    directory, access, port, watch_directory=None, watch_callback=lambda: None
):
    binding = binding_for_access(access)
    threading.Thread(
        target=lambda: serve_forever(directory, access, port), daemon=True
    ).start()
    if watch_directory is not None:
        log.info(f"\nWatching for changes in `{watch_directory}` ...\n")
        event_handler = HTMLRebuildHandler(watch_callback)
        observer = watchdog.observers.Observer()
        observer.schedule(event_handler, watch_directory, recursive=True)
        observer.start()
    try:
        while True:
            time.sleep(1)
    except KeyboardInterrupt:
        log.info("\nClosing server...")
        if watch_directory is not None:
            observer.stop()
    if watch_directory is not None:
        observer.join()


# Info on namespaces: http://lxml.de/tutorial.html#namespaces
NSMAP = {
    "xi": "http://www.w3.org/2001/XInclude",
    "xml": "http://www.w3.org/XML/1998/namespace",
}


def nstag(prefix, suffix):
    return "{" + NSMAP[prefix] + "}" + suffix


def expand_pretext_href(lxml_element):
    """
    Expands @pretext-href attributes to point to the distributed xsl directory.
    """
    for ele in lxml_element.xpath("//*[@pretext-href]"):
        ele.set(
            "href",
            str(linux_path(static.core_xsl(ele.get("pretext-href"), as_path=True))),
        )


def copy_fix_xsl(xsl_path, output_dir):
    xsl_dir = os.path.abspath(os.path.dirname(xsl_path))
    output_dir = os.path.abspath(output_dir)
    with working_directory(xsl_dir):
        for filename in os.listdir("."):
            if filename.endswith(".xsl"):
                lxml_element = ET.parse(filename)
                expand_pretext_href(lxml_element)
                output_path = os.path.join(output_dir, filename)
                lxml_element.write(output_path)
            elif filename.endswith(".ent"):
                # an author might include a copy of the .ent file which should also be copied.
                shutil.copyfile(filename, os.path.join(output_dir, filename))<|MERGE_RESOLUTION|>--- conflicted
+++ resolved
@@ -80,15 +80,10 @@
         project_manifest = os.path.join(project_path(dirpath), "project.ptx")
     return ET.parse(project_manifest)
 
-<<<<<<< HEAD
-
-def target_xml(alias=None, dirpath=os.getcwd()):
-=======
 def project_xml_string(dirpath=os.getcwd()):
     return ET.tostring(project_xml(dirpath), encoding='unicode')
 
-def target_xml(alias=None,dirpath=os.getcwd()):
->>>>>>> 04302caf
+def target_xml(alias=None, dirpath=os.getcwd()):
     if alias is None:
         return project_xml().find("targets/target")
     xpath = f'targets/target[@name="{alias}"]'
@@ -233,14 +228,9 @@
         try:
             with TCPServer((binding, port), RequestHandler) as httpd:
                 looking_for_port = False
-<<<<<<< HEAD
-                url = url_for_access(access, port)
-                log.info(f"Server started at {url}\n")
-=======
                 url = url_for_access(access,port)
                 log.info(f"Server started at {url}")
                 log.info(f"(In a web browser, you may visit {url} to view output.)")
->>>>>>> 04302caf
                 log.info("Use [Ctrl]+[C] to halt the server.\n")
                 httpd.serve_forever()
         except OSError:
