from lxml import etree as ET

# To access static files
try:
    import importlib.resources as pkg_resources
except ImportError:
    # Try backported to python<3.7 `importlib_resources`.
    import importlib_resources as pkg_resources
from . import static

def new_pretext_document(doc_title="My Great Book!",doc_type="book"):
    doc = ET.parse(pkg_resources.open_text(static, doc_type+'.ptx'))
    doc.xpath('//book|article/title')[0].text = doc_title
    return doc

def create_new_pretext_source(doc,doc_path):
    ensure_directory(doc_path)
    ensure_directory(doc_path+"/source")
    doc.write(
        doc_path+"/source/main.ptx",
        pretty_print=True,
        xml_declaration=True,
        encoding="utf-8"
    )

<<<<<<< HEAD
def build_html(output):
    from os import chdir
    ptxfile = Path('source/main.ptx')
    ptxfile = str(ptxfile.resolve())
    # xslfile = 'C:/Users/oscar.levin/Documents/GitHub/pretext.py/pretext/static/pretext-html.xsl'
    with pkg_resources.path(static, 'pretext-html.xsl') as p:
        xslfile = str(p.resolve())
    Path(output).mkdir(parents=True, exist_ok=True)
    chdir(output)  # change to output dir.
    Path('knowl').mkdir(exist_ok=True)
    # if not os.path.exists('knowl'):
    #     os.makedirs('knowl')
    Path('images').mkdir(exist_ok=True)
    # if not os.path.exists('images'):
    #     os.makedirs('images')
    dom = ET.parse(ptxfile)
    dom.xinclude()
    xslt = ET.parse(xslfile)
    transform = ET.XSLT(xslt)
    transform(dom)

def build_latex(output):
    pass 
=======
def directory_exists(path):
    from pathlib import Path
    return Path(path).exists()

def ensure_directory(path):
    from pathlib import Path
    Path(path).mkdir(exist_ok=True)
>>>>>>> c950df01
<|MERGE_RESOLUTION|>--- conflicted
+++ resolved
@@ -23,7 +23,6 @@
         encoding="utf-8"
     )
 
-<<<<<<< HEAD
 def build_html(output):
     from os import chdir
     ptxfile = Path('source/main.ptx')
@@ -47,12 +46,12 @@
 
 def build_latex(output):
     pass 
-=======
+
+    
 def directory_exists(path):
     from pathlib import Path
     return Path(path).exists()
 
 def ensure_directory(path):
     from pathlib import Path
-    Path(path).mkdir(exist_ok=True)
->>>>>>> c950df01
+    Path(path).mkdir(exist_ok=True)