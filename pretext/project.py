from lxml import etree as ET
import os, shutil
import logging
import git
from . import static, utils
from . import build as builder
from .static.pretext import pretext as core
from pathlib import Path

log = logging.getLogger('ptxlogger')

class Target():
    def __init__(self,
                 xml_element=None,
                 name=None,
                 format=None,
                 source=None,
                 publication=None,
                 output_dir=None,
                 stringparams=None,
                 project_path=None):
        if project_path is None:
            project_path = os.getcwd()
        if xml_element is None:
                template_xml = static.path("templates","project.ptx")
                xml_element = ET.parse(template_xml).getroot().find("targets/target")
<<<<<<< HEAD
                publication = os.path.join(static_dir,"templates","publication.ptx")
=======
                publication_path = static.path("templates","publication.ptx")
>>>>>>> 019acaea
                for pub_ele in xml_element.xpath("publication"):
                    pub_ele.text = publication_path
        if xml_element.tag != "target":
            raise ValueError("xml_element must have tag `target` as root")
        # construct self.xml_element
        # set name attribute
        if name is not None:
            xml_element.set("name",name)
        # set subelements with text nodes
        tag_pairs = [("format",format),("source",source),("publication",publication),("output-dir",output_dir)]
        for tag,ele_text in tag_pairs:
            if ele_text is not None:
                for tag_element in xml_element.xpath(tag):
                    xml_element.remove(tag_element)
                tag_element = ET.SubElement(xml_element,tag)
                tag_element.text = ele_text.strip()
        # set several stringparam subelements with key/value attributes
        if stringparams is not None:
            for sp_element in xml_element.xpath("stringparam"):
                xml_element.remove(sp_element)
            for key,val in stringparams.items():
                sp_element = ET.SubElement(xml_element,"stringparam")
                sp_element.set("key",key.strip())
                sp_element.set("value", val.strip())
        # construction is done!
        self.__xml_element = xml_element
        self.__project_path = project_path

    def xml_element(self):
        return self.__xml_element

    def name(self):
        return self.xml_element().get("name").strip()

    def format(self):
        return self.xml_element().find("format").text.strip()

    def source(self):
        return os.path.abspath(os.path.join(self.__project_path,self.xml_element().find("source").text.strip()))

    def source_dir(self):
        return os.path.dirname(self.source())

    def source_xml(self):
        ele_tree = ET.parse(self.source())
        ele_tree.xinclude()
        return ele_tree.getroot()

    def publication(self):
        return os.path.abspath(os.path.join(self.__project_path,self.xml_element().find("publication").text.strip()))

    def publication_dir(self):
        return os.path.dirname(self.publication())

    def publication_rel_from_source(self):
        return os.path.relpath(self.publication(),self.source_dir())

    def publication_xml(self):
        ele_tree = ET.parse(self.publication())
        ele_tree.xinclude()
        return ele_tree.getroot()

    def external_dir(self):
        dir_ele = self.publication_xml().find("source/directories")
        if dir_ele is None:
            log.error("Publication file does not specify asset directories.")
            return None
        rel_dir = dir_ele.get("external")
        return os.path.join(self.source_dir(),rel_dir)

    def generated_dir(self):
        dir_ele = self.publication_xml().find("source/directories")
        if dir_ele is None:
            log.error("Publication file does not specify asset directories.")
            return None
        rel_dir = dir_ele.get("generated")
        return os.path.join(self.source_dir(),rel_dir)

    def output_dir(self):
        return os.path.abspath(os.path.join(self.__project_path,self.xml_element().find("output-dir").text.strip()))

    def stringparams(self):
        return {
            sp_ele.get("key").strip(): sp_ele.get("value").strip()
            for sp_ele in self.xml_element().xpath("stringparam")
        }



class Project():
    def __init__(self,
                 xml_element=None,
                 targets=None,
                 project_path=None):
        if project_path is None:
            project_path = os.getcwd()
        if xml_element is None:
            if utils.project_path() is not None:
                xml_element = ET.parse(os.path.join(utils.project_path(),"project.ptx")).getroot()
            else:
                template_xml = static.path("templates","project.ptx")
                xml_element = ET.parse(template_xml).getroot()
        else:
            if xml_element.tag != "project":
                raise ValueError("xml_element must have tag `project` as root")
        if targets is not None:
            for targets_element in xml_element.xpath("targets"):
                xml_element.remove(targets_element)
            targets_element = ET.SubElement(xml_element,"targets")
            for target in targets:
                targets_element.append(target.xml_element())
        self.__xml_element = xml_element
        self.__project_path = project_path

    def xml_element(self):
        return self.__xml_element

    def targets(self):
        return [
            Target(xml_element=target_element,project_path=self.__project_path)
            for target_element in self.xml_element().xpath("targets/target")
        ]
    
    def print_target_names(self):
        for target in self.targets():
            print(target.name())

    def target(self,name=None):
        if name is None:
            target_element=self.xml_element().find("targets/target")
        else:
            target_element=self.xml_element().find(f'targets/target[@name="{name}"]')
        if target_element is not None:
            return Target(xml_element=target_element)
        else:
            return None

    def view(self,target_name,access,port,watch):
        target = self.target(target_name)
        directory = target.output_dir()
        if watch:
            log.info("Building target...")
            watch_directory = target.source_dir()
            self.build(target_name)
        if not utils.directory_exists(target.output_dir()):
            log.error(f"The directory `{target.output_dir()}` does not exist. Maybe try `pretext build {target.name()}` first?")
            return
        else:
            watch_directory = None
        watch_callback=lambda:self.build(target_name)
        utils.run_server(directory,access,port,watch_directory,watch_callback)

    def build(self,target_name,webwork=False,diagrams=False,diagrams_format="svg",only_assets=False):
        # prepre core PreTeXt pythons scripts
        self.init_ptxcore()
        # Check for xml syntax errors and quit if xml invalid:
        if not self.xml_source_is_valid(target_name):
            return
        if not self.xml_publication_is_valid(target_name):
            return
        # Validate xml against schema; continue with warning if invalid:
        self.xml_source_validate(target_name)
        # Ensure directories for assets and generated assets to avoid errors when building:
        target = self.target(target_name)
        utils.ensure_directory(target.external_dir())
        utils.ensure_directory(target.generated_dir())
        # refuse to build if output is not a subdirectory of the working directory or contains source/publication
        if Path(self.__project_path) not in Path(target.output_dir()).parents:
            log.error("Build output must be a proper subdirectory of the project. Aborted.")
            return
        if Path(target.output_dir()) in Path(os.path.join(target.source_dir(),"foo")).parents or \
            Path(target.output_dir()) in Path(os.path.join(target.publication_dir(),"foo")).parents:
            log.error("Build output cannot contain source or publication files. Aborted.")
            return
        #remove output directory so ptxcore doesn't complain.
        if os.path.isdir(target.output_dir()):
            shutil.rmtree(target.output_dir())
        #build targets:
        if webwork:
            # prepare params; for now assume only server is passed
            # see documentation of pretext core webwork_to_xml
            # handle this exactly as in webwork_to_xml (should this
            # be exported in the pretext core module?)
            webwork_output = os.path.join(target.generated_dir(),'webwork')
            utils.ensure_directory(webwork_output)
            try:
                server_url = target.stringparams()['server']
            except Exception as e:
                root_cause = str(e)
                server_url = "https://webwork-ptx.aimath.org"
                log.warning(f"No server name, {root_cause}.")
                log.warning(f"Using default {server_url}")
            builder.webwork(target.source(), target.publication(), webwork_output, target.stringparams(), server_url)
        if diagrams:
            builder.diagrams(target.source(), target.publication(), target.generated_dir(), target.stringparams(), diagrams_format)
        else:
            source_xml = target.source_xml()
            if target.format()=="html" and len(source_xml.xpath('//asymptote|//latex-image|//sageplot')) > 0:
                log.warning("There are generated images (<latex-image/>, <asymptote/>, or <sageplot/>) or in source, "+
                            "but these will not be (re)built. Run pretext build with the `-d` flag if updates are needed.")
            # TODO: remove the elements that are not needed for latex.
            if target.format()=="latex" and len(source_xml.xpath('//asymptote|//sageplot|//video[@youtube]|//interactive[not(@preview)]')) > 0:
                log.warning("The source has interactive elements or videos that need a preview to be generated, "+
                            "but these will not be (re)built. Run `pretext build` with the `-d` flag if updates are needed.")
        if target.format()=='html' and not only_assets:
            try:
                builder.html(target.source(),target.publication(),target.output_dir(),target.stringparams())
                log.info(f"\nSuccess! Run `pretext view {target.name()}` to see the results.\n")
            except Exception as e:
                log.debug(f"Critical error info:\n", exc_info=True)
                log.critical(
                    f"A fatal error has occurred:\n {e} \nFor more info, run pretext with `-v debug`")
                return
        if target.format()=='latex' and not only_assets:
            try:
                builder.latex(target.source(),target.publication(),target.output_dir(),target.stringparams())
                # core script doesn't put a copy of images in output for latex builds, so we do it instead here
                shutil.copytree(target.external_dir(),os.path.join(target.output_dir(),"external"))
                shutil.copytree(target.generated_dir(),os.path.join(target.output_dir(),"generated"))
                log.info(f"\nSuccess! Run `pretext view {target.name()}` to see the results.\n")
            except Exception as e:
                log.debug(f"Critical error info:\n", exc_info=True)
                log.critical(
                    f"A fatal error has occurred:\n {e} \nFor more info, run pretext with `-v debug`")
                return
        if target.format()=='pdf' and not only_assets:
            try:
                builder.pdf(target.source(),target.publication(),target.output_dir(),target.stringparams())
                log.info(f"\nSuccess! Run `pretext view {target.name()}` to see the results.\n")
            except Exception as e:
                log.debug(f"Critical error info:\n", exc_info=True)
                log.critical(
                    f"A fatal error has occurred:\n {e} \nFor more info, run pretext with `-v debug`")
                return

    def publish(self,target_name):
        target = self.target(target_name)
        if target.format() != "html":
            log.error("Only HTML format targets are supported.")
            return
        try:
            repo = git.Repo(self.__project_path)
        except git.exc.InvalidGitRepositoryError:
            log.error("Target's project must be under Git version control.")
            return
        if repo.bare or repo.is_dirty() or len(repo.untracked_files)>0:
            log.info("Updating project Git repository with latest changes to source.")
            repo.git.add(all=True)
            repo.git.commit(message="Update to PreTeXt project source.")
        if not utils.directory_exists(target.output_dir()):
            log.error(f"The directory `{target.output_dir()}` does not exist. Maybe try `pretext build` first?")
            return
        log.info(f"Preparing to publish the latest build located in `{target.output_dir()}`.")
        docs_path = os.path.join(self.__project_path,"docs")
        shutil.rmtree(docs_path,ignore_errors=True)
        shutil.copytree(target.output_dir(),docs_path)
        log.info(f"Latest build copied to `{docs_path}`.")
        repo.git.add('docs')
        try:
            repo.git.commit(message=f"Publish latest build of target {target.name()}.")
        except git.exc.GitCommandError:
            log.warning("Latest build is the same as last published build.")
            pass
        log.info("Pushing to GitHub. (Your password may be required below.)")
        try:
            repo.git.push()
        except git.exc.GitCommandError:
            log.error("Unable to push to GitHub.  Try running `git push` yourself.")
            return
        log.info(f"Latest build successfully pushed to GitHub.")
        log.info("(It may take a few seconds for GitHub Pages to reflect any changes.)")

    def xml_source_is_valid(self,target_name):
        target = self.target(target_name)
        return utils.xml_syntax_is_valid(target.source())

    def xml_source_validate(self,target_name):
        target = self.target(target_name)
        return utils.xml_source_validates_against_schema(target.source())

    def xml_publication_is_valid(self,target_name):
        target = self.target(target_name)
        try:
            publication_xml = ET.parse(target.publication())
            # Would we ever have a publication with xi:include?  Just in case...
            publication_xml.xinclude()
        except Exception as e:
            log.critical(f'Unable to read publication file.  Quitting. {e}')
            log.debug('', exc_info=True)
            return False
        if (publication_xml.getroot().tag != 'publication'):
            log.error(f'The publication file {target.publication()} must have "<publication>" as its root element.')
            return False
        return True

    def executables(self):
        return {
            ele.tag: ele.text
            for ele in self.xml_element().xpath("executables/*")
        }

    def init_ptxcore(self):
        core.set_executables(self.executables())<|MERGE_RESOLUTION|>--- conflicted
+++ resolved
@@ -24,11 +24,7 @@
         if xml_element is None:
                 template_xml = static.path("templates","project.ptx")
                 xml_element = ET.parse(template_xml).getroot().find("targets/target")
-<<<<<<< HEAD
-                publication = os.path.join(static_dir,"templates","publication.ptx")
-=======
                 publication_path = static.path("templates","publication.ptx")
->>>>>>> 019acaea
                 for pub_ele in xml_element.xpath("publication"):
                     pub_ele.text = publication_path
         if xml_element.tag != "target":
