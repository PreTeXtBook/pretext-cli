--- conflicted
+++ resolved
@@ -11,12 +11,8 @@
 from pathlib import Path
 import sys
 from .config.xml_overlay import ShadowXmlDocument
-<<<<<<< HEAD
 from typing import Dict, List, Optional
-=======
-import typing as t
 import hashlib
->>>>>>> 95f15ab1
 
 log = logging.getLogger("ptxlogger")
 
