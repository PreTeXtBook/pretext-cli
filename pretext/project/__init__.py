import typing as t
from enum import Enum
import hashlib
import logging
import multiprocessing
import shutil
import tempfile
import pickle
from pathlib import Path
from lxml import etree as ET
from pydantic import (
    field_validator,
    model_validator,
    ConfigDict,
    FieldValidationInfo,
    HttpUrl,
    PrivateAttr,
    ValidationInfo,
)
import pydantic_xml as pxml
from pydantic_xml.element.element import SearchMode
from .xml import Executables, LegacyProject, LatexEngine
from .. import constants
from .. import core
from .. import codechat
from .. import utils
from .. import types as pt  # PreTeXt types
from .. import templates
from .. import VERSION


log = logging.getLogger("ptxlogger")


class Format(str, Enum):
    HTML = "html"
    LATEX = "latex"
    PDF = "pdf"
    EPUB = "epub"
    KINDLE = "kindle"
    BRAILLE = "braille"
    WEBWORK = "webwork"
    CUSTOM = "custom"


# The CLI only needs two values from the publication file. Therefore, this class ignores the vast majority of a publication file's contents, loading and validating only a (small) relevant subset.
class PublicationSubset(
    pxml.BaseXmlModel, tag="publication", search_mode=SearchMode.UNORDERED
):
    external: Path = pxml.wrapped("source/directories", pxml.attr())
    generated: Path = pxml.wrapped("source/directories", pxml.attr())


class BrailleMode(str, Enum):
    EMBOSS = "emboss"
    ELECTRONIC = "electronic"


class Compression(str, Enum):
    ZIP = "zip"


# This class defines the possibilities of the `Target.platform`` attribute.
class Platform(str, Enum):
    # A typical HTML build, meant for self-hosting with no server configuration, features, or assumptions.
    WEB = "web"
    # Build output meant for hosting on a Runestone server.
    RUNESTONE = "runestone"


# Author can specify a method for asymptote generation.
class AsyMethod(str, Enum):
    LOCAL = "local"
    SERVER = "server"


# See `Target.server`.
class ServerName(str, Enum):
    SAGE = "sage"
    # Short for Asymptote.
    ASY = "asy"
    # Possible servers to add: Jing, WeBWorK.


# Allow the author to specify a server instead of a local executable for asset generation. See `Target.server`.
class Server(pxml.BaseXmlModel, tag="server"):
    model_config = ConfigDict(extra="forbid")
    name: ServerName = pxml.attr()
    url: HttpUrl = pxml.attr()


class Target(pxml.BaseXmlModel, tag="target", search_mode=SearchMode.UNORDERED):
    """
    Representation of a target for a PreTeXt project: a specific
    build targeting a format such as HTML, LaTeX, etc.
    """

    model_config = ConfigDict(extra="forbid")
    # Provide access to the containing project.
    _project: "Project" = PrivateAttr()
    # These two attribute are required; everything else is optional.
    name: str = pxml.attr()
    format: Format = pxml.attr()
    # These attributes have simple validators.
    #
    # A path to the root source for this target, relative to the project's `source` path.
    source: Path = pxml.attr(default=Path("main.ptx"))
    # A path to the publication file for this target, relative to the project's `publication` path. This is mostly validated by `post_validate`.
    publication: Path = pxml.attr(default=None)
    latex_engine: LatexEngine = pxml.attr(
        name="latex-engine", default=LatexEngine.XELATEX
    )
    braille_mode: BrailleMode = pxml.attr(
        name="braille-mode", default=BrailleMode.EMBOSS
    )
    stringparams: t.Dict[str, str] = pxml.element(default={})
    # A path to the subdirectory of your deployment where this target will live.
    deploy_dir: t.Optional[Path] = pxml.attr(name="deploy-dir", default=None)

    # These attributes have complex validators.
    # Note that in each case, since we may not have validated the properties we refer to in values, we should use `values.get` instead of `values[]`.
    #
    # The platform; only valid for an HTML target. See `Platform`. Define this before the other complex validators, since several depend on this value being set.
    platform: t.Optional[Platform] = pxml.attr(
        default=None,
        # Always run this, so we can provide a non-optional value for an HTML target.
        validate_default=True,
    )

    @field_validator("platform")
    @classmethod
    def platform_validator(
        cls, v: t.Optional[Platform], info: FieldValidationInfo
    ) -> t.Optional[Platform]:
        if info.data.get("format") == Format.HTML:
            # For the HTML format, default to the web platform.
            if v is None:
                return Platform.WEB
        else:
            if v is not None:
                raise ValueError(
                    "Only the HTML format supports the platform attribute."
                )
        return v

    # We validate compression before output_filename to use its value to check if we can have an output_filename.
    compression: t.Optional[Compression] = pxml.attr(default=None)

    # Compression is only supported for HTML and WeBWorK formats.
    @field_validator("compression")
    @classmethod
    def compression_validator(
        cls, v: t.Optional[Compression], info: FieldValidationInfo
    ) -> t.Optional[Compression]:
        if (
            info.data.get("format") not in (Format.HTML, Format.WEBWORK)
            and v is not None
        ):
            raise ValueError("Only the HTML and WeBWorK formats support compression.")
        if (
            info.data.get("format") == Format.HTML
            and info.data.get("platform") == Platform.RUNESTONE
        ):
            raise ValueError(
                "The HTML format for the Runestone platform does not allow compression."
            )
        return v

    # A path to the output directory for this target, relative to the project's `output` path.
    output_dir: Path = pxml.attr(
        name="output-dir",
        default=None,
        # Make the default value for output be `self.name`. Specifying a `default_factory` won't work, since it's a `@classmethod`. So, use a validator (which has access to the object), replacing `None` with `self.name`.
        validate_default=True,
    )

    @field_validator(
        "output_dir",
        # Run this before Pydantic's validation, since the default value isn't allowed.
        mode="before",
    )
    @classmethod
    def output_dir_validator(
        cls, v: t.Optional[Path], info: FieldValidationInfo
    ) -> Path:
        # When the format is Runestone, this is overwritten in `post_validate`. Make sure it's not specified.
        if (
            info.data.get("format") == Format.HTML
            and info.data.get("platform") == Platform.RUNESTONE
            and v is not None
        ):
            raise ValueError("The Runestone format's output-dir must not be specified.")
        return (
            # If the `name` isn't set, then we can't build a valid `output_dir`. However, we want to avoid issuing two validation errors in this case, so supply a dummy name instead, since this name will never be used (this Target won't validate).
            Path(v)
            if v is not None
            else Path(info.data.get("name", "no-name-provided"))
        )

    # A path to the output filename for this target, relative to the `output_dir`. The HTML target cannot specify this (since the HTML output is a directory of files, not a single file.)
    output_filename: t.Optional[str] = pxml.attr(
        name="output-filename", default=None, validate_default=True
    )

    @field_validator("output_filename")
    @classmethod
    def output_filename_validator(
        cls, v: t.Optional[str], info: FieldValidationInfo
    ) -> t.Optional[str]:
        # See if `output-filename` is allowed.
        if (
            # WeBWorK always produces multiple files, so `output-filename` makes no sense.
            info.data.get("format") == Format.WEBWORK
            or (
                # For the HTML format, non-zipped or Runestone output produces multiple files.
                info.data.get("format") == Format.HTML
                and (
                    info.data.get("platform") == Platform.RUNESTONE
                    or info.data.get("compression") is None
                )
            )
            and v is not None
        ):
            raise ValueError(
                "The output_filename must not be present when the format is uncompressed HTML, Runestone, or Webwork."
            )
        # Verify that this is just a file name, without any prefixed path.
        assert v is None or Path(v).name == v
        return v

    # The method for generating asymptote files. Overrides the project's `asy_method` if specified.
    asy_method: t.Optional[AsyMethod] = pxml.attr(name="asy-method", default=None)

    # See `Server`. Each server name (`sage`, `asy`) may be specified only once. If specified, the CLI will use the server for asset generation instead of a local executable, unless @asy-method is set to "local". Settings for a given server name here override settings at the project level.
    server: t.List[Server] = pxml.element(default=[])

    @field_validator("server")
    @classmethod
    def server_validator(cls, v: t.List[Server]) -> t.List[Server]:
        # Ensure the names are unique.
        if len(set([server.name for server in v])) != len(v):
            raise ValueError("Server names must not be repeated.")
        return v

    # A path to custom XSL for this target, relative to the project's `xsl` path.
    xsl: t.Optional[Path] = pxml.attr(default=None)

    # If the `format == Format.CUSTOM`, then `xsl` must be defined.
    @field_validator("xsl")
    @classmethod
    def xsl_validator(
        cls, v: t.Optional[Path], info: FieldValidationInfo
    ) -> t.Optional[Path]:
        if v is None and info.data.get("format") == Format.CUSTOM:
            raise ValueError("A custom format requires a value for xsl.")
        return v

    # Allow specifying `_project` in the constructor. (Since it's private, pydantic ignores it by default).
    def __init__(self, **kwargs: t.Any):
        super().__init__(**kwargs)
        if "_project" in kwargs:
            self._project = kwargs["_project"]
            # Since we now have the project, perform validation.
            self.post_validate()

    # Perform validation which requires the parent `Project` object. This can't be placed in a Pydantic validator, since `self._project` isn't set until after validation finishes. So, this must be manually called after that's done.
    def post_validate(self) -> None:
        # If no publication file is specified, assume either `publication.ptx` (if it exists) or the CLI's template `publication.ptx` (which always exists). If a publication file is specified, ensure that it exists.
        #
        # Select a default publication file if it's not provided.
        if self.publication is None:
            self.publication = Path("publication.ptx")
            # If this publication file doesn't exist, ...
            if not self.publication_abspath().exists():
                # ... then use the CLI's built-in template file.
                # TODO: this is wrong, since the returned path is only valid inside the context manager. Instead, need to enter the context here, then exit it when this class is deleted (also problematic).
                with templates.resource_path("publication.ptx") as self.publication:
                    pass
        # Otherwise, verify that the provided publication file exists. TODO: perhaps skip this, instead reporting a file open error when this is read?
        else:
            p_full = self.publication_abspath()
            if not p_full.exists():
                raise FileNotFoundError(
                    f"Provided publication file {p_full} does not exist."
                )
        # Pass `Project.asy_method` to `Target.asy_method` if it's not specified.
        self.asy_method = self.asy_method or self._project.asy_method

        # Merge `Project.server` with `self.server`; entries in `self.server` take precedence.
        self_server_names = [server.name for server in self.server]
        for server in self._project.server:
            if server.name not in self_server_names:
                self.server.append(server)

        # For the Runestone format, determine the `<document-id>`, which specifies the `output_dir`.
        if self.format == Format.HTML and self.platform == Platform.RUNESTONE:
            # We expect `d_list ==  ["document-id contents here"]`.
            d_list = self.source_element().xpath("/pretext/docinfo/document-id/text()")
            if isinstance(d_list, list):
                if len(d_list) != 1:
                    raise ValueError(
                        "Only one <document-id> is allowed in a PreTeXt document."
                    )
                d = d_list[0]
                assert isinstance(d, str)
                # Use the correct number of `../` to undo the project's `output-dir`, so the output from the build is located in the correct directory of `published/document-id`.
                self.output_dir = Path(
                    f"{'../'*len(self._project.output_dir.parents)}published/{d}"
                )
            else:
                raise ValueError(
                    "The <document-id> must be defined for the Runestone format."
                )

    def source_abspath(self) -> Path:
        return self._project.source_abspath() / self.source

    def source_element(self) -> ET._Element:
        source_doc = ET.parse(self.source_abspath())
        for _ in range(25):
            source_doc.xinclude()
        return source_doc.getroot()

    def publication_abspath(self) -> Path:
        return self._project.publication_abspath() / self.publication

    def output_dir_abspath(self) -> Path:
        return self._project.output_dir_abspath() / self.output_dir

    def output_dir_relpath(self) -> Path:
        return self._project.output_dir / self.output_dir

    def xsl_abspath(self) -> t.Optional[Path]:
        if self.xsl is None:
            return None
        return self._project.xsl_abspath() / self.xsl

    def _read_publication_file_subset(self) -> PublicationSubset:
        p_bytes = self.publication_abspath().read_bytes()
        return PublicationSubset.from_xml(p_bytes)

    def external_dir(self) -> Path:
        return self._read_publication_file_subset().external

    def external_dir_abspath(self) -> Path:
        return (self.source_abspath().parent / self.external_dir()).resolve()

    def generated_dir(self) -> Path:
        return self._read_publication_file_subset().generated

    def generated_dir_abspath(self) -> Path:
        return (self.source_abspath().parent / self.generated_dir()).resolve()

    def ensure_asset_directories(self, asset: t.Optional[str] = None) -> None:
        self.external_dir_abspath().mkdir(parents=True, exist_ok=True)
        self.generated_dir_abspath().mkdir(parents=True, exist_ok=True)
        if asset is not None:
            # make directories for each asset type that would be generated from "asset":
            for asset_dir in constants.ASSET_TO_DIR[asset]:
                (self.generated_dir_abspath() / asset_dir).mkdir(
                    parents=True, exist_ok=True
                )

    def ensure_output_directory(self) -> None:
        log.debug(
            f"Ensuring output directory for {self.name}: {self.output_dir_abspath()}"
        )
        self.output_dir_abspath().mkdir(parents=True, exist_ok=True)

    def load_asset_table(self) -> pt.AssetTable:
        """
        Loads the asset table from a pickle file in the generated assets directory
        based on the target name.
        """
        try:
            with open(
                self.generated_dir_abspath() / f".{self.name}_assets.pkl", "rb"
            ) as f:
                return pickle.load(f)
        except Exception:
            return {}

    def generate_asset_table(self) -> pt.AssetTable:
        asset_hash_dict: pt.AssetTable = {}
        for asset in constants.ASSET_TO_XPATH.keys():
            if asset == "webwork":
                # WeBWorK must be regenerated every time *any* of the ww exercises change.
                ww = self.source_element().xpath(".//webwork[@*|*]")
                assert isinstance(ww, t.List)
                if len(ww) == 0:
                    # Only generate a hash if there are actually ww exercises in the source
                    continue
                asset_hash_dict[asset] = {}
                h = hashlib.sha256()
                for node in ww:
                    assert isinstance(node, ET._Element)
                    h.update(ET.tostring(node).strip())
                asset_hash_dict["webwork"][""] = h.digest()
            else:
                # everything else can be updated individually.
                # get all the nodes for the asset attribute
                source_assets = self.source_element().xpath(
                    constants.ASSET_TO_XPATH[asset]
                )
                assert isinstance(source_assets, t.List)
                if len(source_assets) == 0:
                    # Only generate a hash if there are actually assets of this type in the source
                    continue

                # We will have a dictionary of id's that we will get their own hash:
                asset_hash_dict[asset] = {}
                hash_ids = {}
                for node in source_assets:
                    assert isinstance(node, ET._Element)
                    # assign the xml:id of the youngest ancestor of the node with an xml:id as the node's id (or "" if none)
                    ancestor_xmlids = node.xpath("ancestor::*/@xml:id")
                    assert isinstance(ancestor_xmlids, t.List)
                    id = str(ancestor_xmlids[-1]) if len(ancestor_xmlids) > 0 else ""
                    assert isinstance(id, str)
                    # create a new hash object when id is first encountered
                    if id not in hash_ids:
                        hash_ids[id] = hashlib.sha256()
                    # update the hash with the node's xml:
                    hash_ids[id].update(ET.tostring(node).strip())
                    # and update the value of the hash for that asset/id pair
                    asset_hash_dict[asset][id] = hash_ids[id].digest()
        return asset_hash_dict

    def save_asset_table(self, asset_table: pt.AssetTable) -> None:
        """
        Saves the asset_table to a pickle file in the generated assets directory
        based on the target name.
        """
        with open(self.generated_dir_abspath() / f".{self.name}_assets.pkl", "wb") as f:
            pickle.dump(asset_table, f)

    def ensure_webwork_reps(self) -> None:
        """
        Ensures that the webwork representation file is present if the source contains webwork problems.  This is needed to build or generate other assets.
        """
        if self.source_element().xpath(".//webwork[@*|*]"):
            log.debug("Source contains webwork problems")
            if not (
                self.generated_dir_abspath() / "webwork" / "webwork-representations.xml"
            ).exists():
                log.debug("Webwork representations file does not exist, generating")
                self.generate_assets(
                    specified_asset_types=["webwork"], only_changed=False
                )
            else:
                log.debug("Webwork representations file exists, not generating")
        else:
            log.debug("Source does not contain webwork problems")

    def ensure_play_button(self) -> None:
        try:
            core.play_button(dest_dir=(self.generated_dir_abspath() / "play-button"))
            log.debug("Play button generated")
        except Exception as e:
            log.warning(f"Failed to generate play button: {e}")

    def clean_output(self) -> None:
        # refuse to clean if output is not a subdirectory of the project or contains source/publication
        if self._project.abspath() not in self.output_dir_abspath().parents:
            log.warning(
                "Refusing to clean output directory that isn't a proper subdirectory of the project."
            )
        # handle request to clean directory that does not exist
        elif not self.output_dir_abspath().exists():
            log.warning(
                f"Directory {self.output_dir_abspath()} already does not exist, nothing to clean."
            )
        # destroy the output directory
        else:
            log.warning(
                f"Destroying directory {self.output_dir_abspath()} to clean previously built files."
            )
            shutil.rmtree(self.output_dir_abspath())

    def build(
        self,
        clean: bool = False,
        generate: bool = True,
        xmlid: t.Optional[str] = None,
    ) -> None:
        # Check for xml syntax errors and quit if xml invalid:
        if not utils.xml_syntax_is_valid(self.source_abspath()):
            raise RuntimeError("XML syntax for source file is invalid")
        if not utils.xml_syntax_is_valid(self.publication_abspath(), "publication"):
            raise RuntimeError("XML syntax for publication file is invalid")
        # Validate xml against schema; continue with warning if invalid:
        utils.xml_source_validates_against_schema(self.source_abspath())

        # Clean output upon request
        if clean:
            self.clean_output()

        # Ensure the asset directories exist.
        self.ensure_asset_directories()

        # verify that a webwork_representations.xml file exists if it is needed; generated if needed.
        self.ensure_webwork_reps()

        # Generate needed assets unless requested not to.
        if generate:
            self.generate_assets(xmlid=xmlid)

        # Ensure the output directories exist.
        self.ensure_output_directory()

        # Proceed with the build
        with tempfile.TemporaryDirectory() as tmp_xsl_str:
            tmp_xsl_path = Path(tmp_xsl_str)
            # if custom xsl, copy it into a temporary directory (different from the building temporary directory)
            if (txp := self.xsl_abspath()) is not None:
                log.info(f"Building with custom xsl {txp}")
                utils.copy_custom_xsl(txp, tmp_xsl_path)
                custom_xsl = tmp_xsl_path / txp.name
            else:
                custom_xsl = None

            # warn if "publisher" is one of the string-param keys:
            if "publisher" in self.stringparams:
                log.warning(
                    "You specified a publication file via a stringparam. "
                    + "This is ignored in favor of the publication file given by the "
                    + "<publication> element in the project manifest."
                )

            log.info(f"Preparing to build into {self.output_dir_abspath()}.")
            # The core expects `out_file` to be the full path, not just a file name, if it's not None.
            out_file = (
                (self.output_dir_abspath() / self.output_filename).as_posix()
                if self.output_filename is not None
                else None
            )
            # The copy allows us to modify string params without affecting the original,
            # and avoids issues with core modifying string params
            stringparams_copy = self.stringparams.copy()
            if self.format == Format.HTML:
                if self.platform == Platform.RUNESTONE:
                    # The validator guarantees this.
                    assert self.compression is None
                    assert self.output_filename is None
                    # This is equivalent to setting `<platform host="runestone">` in the publication file.
                    stringparams_copy.update({"host-platform": "runestone"})
                core.html(
                    xml=self.source_abspath(),
                    pub_file=self.publication_abspath().as_posix(),
                    stringparams=stringparams_copy,
                    xmlid_root=xmlid,
                    file_format=self.compression or "html",
                    extra_xsl=custom_xsl,
                    out_file=out_file,
                    dest_dir=self.output_dir_abspath().as_posix(),
                )
                codechat.map_path_to_xml_id(
                    self.source_abspath(),
                    self._project.abspath(),
                    self.output_dir_abspath().as_posix(),
                )
            elif self.format == Format.PDF:
                core.pdf(
                    xml=self.source_abspath(),
                    pub_file=self.publication_abspath().as_posix(),
                    stringparams=stringparams_copy,
                    extra_xsl=custom_xsl,
                    out_file=out_file,
                    dest_dir=self.output_dir_abspath().as_posix(),
                    method=self.latex_engine,
                )
            elif self.format == Format.LATEX:
                core.latex(
                    xml=self.source_abspath(),
                    pub_file=self.publication_abspath().as_posix(),
                    stringparams=stringparams_copy,
                    extra_xsl=custom_xsl,
                    out_file=out_file,
                    dest_dir=self.output_dir_abspath().as_posix(),
                )
            elif self.format == Format.EPUB:
                utils.npm_install()
                core.epub(
                    xml_source=self.source_abspath(),
                    pub_file=self.publication_abspath().as_posix(),
                    out_file=out_file,
                    dest_dir=self.output_dir_abspath().as_posix(),
                    math_format="svg",
                    stringparams=stringparams_copy,
                )
            elif self.format == Format.KINDLE:
                utils.npm_install()
                core.epub(
                    xml_source=self.source_abspath(),
                    pub_file=self.publication_abspath().as_posix(),
                    out_file=out_file,
                    dest_dir=self.output_dir_abspath().as_posix(),
                    math_format="kindle",
                    stringparams=stringparams_copy,
                )
            elif self.format == Format.BRAILLE:
                log.warning(
                    "Braille output is still experimental, and requires additional libraries from liblouis (specifically the file2brl software)."
                )
                utils.npm_install()
                core.braille(
                    xml_source=self.source_abspath(),
                    pub_file=self.publication_abspath().as_posix(),
                    out_file=out_file,
                    dest_dir=self.output_dir_abspath().as_posix(),
                    page_format=self.braille_mode,
                    stringparams=stringparams_copy,
                )
            elif self.format == Format.WEBWORK:
                core.webwork_sets(
                    xml_source=self.source_abspath(),
                    pub_file=self.publication_abspath().as_posix(),
                    stringparams=stringparams_copy,
                    dest_dir=self.output_dir_abspath().as_posix(),
                    tgz=self.compression,
                )
            elif self.format == Format.CUSTOM:
                # Need to add the publication file to string params since xsltproc function doesn't include pubfile.
                stringparams_copy["publisher"] = self.publication_abspath().as_posix()
                core.xsltproc(
                    xsl=custom_xsl,
                    xml=self.source_abspath(),
                    result=out_file,
                    output_dir=self.output_dir_abspath().as_posix(),
                    stringparams=stringparams_copy,
                )
            else:
                log.critical(f"Unknown format {self.format}")

    def generate_assets(
        self,
        specified_asset_types: t.Optional[t.List[str]] = None,
        all_formats: bool = False,
        only_changed: bool = True,
        xmlid: t.Optional[str] = None,
    ) -> None:
        if specified_asset_types is None or "ALL" in specified_asset_types:
            specified_asset_types = list(constants.ASSET_TO_XPATH.keys())
        log.debug(f"Assets generation requested for: {specified_asset_types}.")
        specified_asset_types = [
            asset
            for asset in specified_asset_types
            if asset in constants.ASSETS_BY_FORMAT[self.format]
        ]
        log.debug(
            f"Based on format {self.format}, assets to be generated are: {specified_asset_types}."
        )
        # We always build the asset hash table, even if only_changed=False: this tells us which assets need to be built, and how to update the saved asset hash table.
        source_asset_table = self.generate_asset_table()
        saved_asset_table = utils.clean_asset_table(
            self.load_asset_table(), source_asset_table
        )

        # Now we repeatedly pass through the source asset table, and purge any assets that we shouldn't build for any reason.
        # Throw away any asset types that were not requested:
        source_asset_table = {
            asset: source_asset_table[asset]
            for asset in source_asset_table
            if asset in specified_asset_types
        }
        # If we limit by xml:id, only look for assets below that id in the source tree
        if xmlid is not None:
            log.debug(f"Limiting asset generation to assets below xml:id={xmlid}.")
            # Keep webwork if only there is a webwork below the xmlid:
            ww_nodes = self.source_element().xpath(f"//*[@xml:id='{xmlid}']//webwork")
            assert isinstance(ww_nodes, t.List)
            if len(ww_nodes) == 0:
                source_asset_table.pop("webwork", None)
            # All other assets: we only need to keep the assets whose id is not above the xmlid (we would have used the xmlid as their id if there wasn't any other xmlid below it):
            # Get list of xml:ids below 'xmlid':
            id_list = self.source_element().xpath(f"//*[@xml:id='{xmlid}']//@xml:id")
            assert isinstance(id_list, t.List)
            # Filter by non-webwork assets whose id is in ID list:
            # Note: if an id = "", that means that no ancestor of that asset had an id, which means that it would not be a child of the xml:id we are subsetting.
            for asset in source_asset_table:
                if asset != "webwork":
                    source_asset_table[asset] = {
                        id: source_asset_table[asset][id]
                        for id in source_asset_table[asset]
                        if id in id_list
                    }
            log.debug(f"Eligible assets are: {source_asset_table.keys()}")

        # TODO: check which assets can be generated based on the user's system (and executables).

        # Now further limit the assets to be built by those that have changed since the last build, if only_changed is true.  Either way create a dictionary of asset: [ids] to be built, where asset:[] means to generate all of them.
        if only_changed:
            log.debug(
                "Checking whether any assets of changed and need to be regenerated."
            )
            for asset in source_asset_table:
                # Keep only the changed assets:
                source_asset_table[asset] = {
                    id: source_asset_table[asset][id]
                    for id in source_asset_table[asset]
                    if saved_asset_table.get(asset, {}).get(id, None)
                    != source_asset_table[asset][id]
                }
            log.debug(f"Assets to be regenerated: {source_asset_table.keys()}")
            # TODO: check if there are too many individual assets to make generating individually is worthwhile.
            assets_to_generate = {
                asset: [id for id in source_asset_table[asset]]
                for asset in source_asset_table
                if len(source_asset_table[asset]) > 0
            }
        else:
            assets_to_generate = {
                asset: [""]
                for asset in source_asset_table
                if (asset == "webwork" or len(source_asset_table[asset]) > 0)
            }

        # Finally, if we removed all assets from an asset type, remove that asset type:
        source_asset_table = {
            asset: source_asset_table[asset]
            for asset in source_asset_table
            if len(source_asset_table[asset]) > 0
        }

        # Now we have the correct list of assets we want to build.
        # We proceed to generate the assets that were requested.
        for asset in source_asset_table:
            self.ensure_asset_directories(asset)

        # Check if all formats are requested and modify accordingly.
        asset_formats = constants.ASSET_FORMATS[self.format]
        if all_formats:
            for asset in assets_to_generate:
                asset_formats[asset] = ["all"]

        # We will keep track of the assets that were successful to update cache at the end.
        successful_assets = []
        # The copy allows us to modify string params without affecting the original,
        # and avoids issues with core modifying string params
        stringparams_copy = self.stringparams.copy()
        # generate assets by calling appropriate core functions :
        if "webwork" in assets_to_generate:
            try:
                core.webwork_to_xml(
                    xml_source=self.source_abspath(),
                    pub_file=self.publication_abspath().as_posix(),
                    stringparams=stringparams_copy,
                    xmlid_root=xmlid,
                    abort_early=True,
                    dest_dir=(self.generated_dir_abspath() / "webwork").as_posix(),
                    server_params=None,
                )
                successful_assets.append(("webwork", ""))
            except Exception as e:
                log.debug(f"Unable to generate webwork: {e}")
        if "latex-image" in assets_to_generate:
            for id in assets_to_generate["latex-image"]:
                try:
                    for outformat in asset_formats["latex-image"]:
                        core.latex_image_conversion(
                            xml_source=self.source_abspath(),
                            pub_file=self.publication_abspath().as_posix(),
                            stringparams=stringparams_copy,
                            xmlid_root=id,
                            dest_dir=self.generated_dir_abspath() / "latex-image",
                            outformat=outformat,
                            method=self.latex_engine,
                        )
                    successful_assets.append(("latex-image", id))
                except Exception as e:
                    log.debug(f"Unable to generate some latex-image assets: {e}")
        if "asymptote" in assets_to_generate:
            for id in assets_to_generate["asymptote"]:
                try:
                    for outformat in asset_formats["asymptote"]:
                        core.asymptote_conversion(
                            xml_source=self.source_abspath(),
                            pub_file=self.publication_abspath().as_posix(),
                            stringparams=stringparams_copy,
                            xmlid_root=id,
                            dest_dir=self.generated_dir_abspath() / "asymptote",
                            outformat=outformat,
                            method=self.asy_method,
                        )
                    successful_assets.append(("asymptote", id))
                except Exception as e:
                    log.debug(f"Unable to generate some asymptote elements: {e}")

        if "sageplot" in assets_to_generate:
            for id in assets_to_generate["sageplot"]:
                try:
                    for outformat in asset_formats["sageplot"]:
                        core.sage_conversion(
                            xml_source=self.source_abspath(),
                            pub_file=self.publication_abspath().as_posix(),
                            stringparams=stringparams_copy,
                            xmlid_root=id,
                            dest_dir=self.generated_dir_abspath() / "sageplot",
                            outformat=outformat,
                        )
                    successful_assets.append(("sageplot", id))
                except Exception as e:
                    log.debug(f"Unable to generate some sageplot images: {e}")

        if "interactive" in assets_to_generate:
            # Ensure playwright is installed:
            utils.playwright_install()
            for id in assets_to_generate["interactive"]:
                try:
                    core.preview_images(
                        xml_source=self.source_abspath(),
                        pub_file=self.publication_abspath().as_posix(),
                        stringparams=stringparams_copy,
                        xmlid_root=id,
                        dest_dir=self.generated_dir_abspath() / "preview",
                    )
                    successful_assets.append(("interactive", id))
                except Exception as e:
                    log.debug(f"Unable to generate some interactive previews: {e}")
        if "youtube" in assets_to_generate:
            for id in assets_to_generate["youtube"]:
                try:
                    core.youtube_thumbnail(
                        xml_source=self.source_abspath(),
                        pub_file=self.publication_abspath().as_posix(),
                        stringparams=stringparams_copy,
                        xmlid_root=id,
                        dest_dir=self.generated_dir_abspath() / "youtube",
                    )
                    successful_assets.append(("youtube", id))
                except Exception as e:
                    log.debug(f"Unable to generate some youtube thumbnails: {e}")
            # youtube also requires the play button.
            self.ensure_play_button()
        if "codelens" in assets_to_generate:
            for id in assets_to_generate["codelens"]:
                try:
                    core.tracer(
                        xml_source=self.source_abspath(),
                        pub_file=self.publication_abspath().as_posix(),
                        stringparams=stringparams_copy,
                        xmlid_root=id,
                        dest_dir=self.generated_dir_abspath() / "trace",
                    )
                    successful_assets.append(("codelens", id))
                except Exception as e:
                    log.debug(f"Unable to generate some codelens traces: {e}")
        if "datafile" in assets_to_generate:
            for id in assets_to_generate["datafile"]:
                try:
                    core.datafiles_to_xml(
                        xml_source=self.source_abspath(),
                        pub_file=self.publication_abspath().as_posix(),
                        stringparams=stringparams_copy,
                        xmlid_root=id,
                        dest_dir=self.generated_dir_abspath() / "datafile",
                    )
                    successful_assets.append(("datafile", id))
                except Exception as e:
                    log.debug(f"Unable to generate some datafiles: {e}")
        # Finally, also generate the qrcodes for interactive and youtube assets:
        # NOTE: we do not currently check for success of this for saving assets to the asset cache.
        if "interactive" in assets_to_generate or "youtube" in assets_to_generate:
            for id in set(
                assets_to_generate.get("interactive", [])
                + assets_to_generate.get("youtube", [])
            ):
                try:
                    core.qrcode(
                        xml_source=self.source_abspath(),
                        pub_file=self.publication_abspath().as_posix(),
                        stringparams=stringparams_copy,
                        xmlid_root=id,
                        dest_dir=self.generated_dir_abspath() / "qrcode",
                    )
                except Exception as e:
                    log.debug(f"Unable to generate some qrcodes: {e}", exc_info=True)

        # Delete temporary directories left behind by core:
        core.release_temporary_directories()
        # After all assets are generated, update the asset cache:
        log.debug(f"Updated these assets successfully: {successful_assets}")
        for asset_type, id in successful_assets:
            assert isinstance(id, str)
            if asset_type not in saved_asset_table:
                saved_asset_table[asset_type] = {}
            if id == "":
                # We have updated all assets of this type, so update all of them in the saved asset table:
                for id in source_asset_table[asset_type]:
                    saved_asset_table[asset_type][id] = source_asset_table[asset_type][
                        id
                    ]
            else:
                if id in source_asset_table[asset_type]:
                    saved_asset_table[asset_type][id] = source_asset_table[asset_type][
                        id
                    ]
        # Save the asset table to disk:
        self.save_asset_table(saved_asset_table)
        log.debug(f"Saved asset table to disk: {saved_asset_table}")


class Project(pxml.BaseXmlModel, tag="project", search_mode=SearchMode.UNORDERED):
    """
    Representation of a PreTeXt project: a Path for the project
    on the disk, and Paths for where to build output and maintain a site.

    To create a Project object from a project.ptx file, use the `Project.parse()` method.
    """

    model_config = ConfigDict(extra="forbid")
<<<<<<< HEAD
    ptx_version: t.Literal["2"] = pxml.attr(name="ptx-version", default="2")
    _executables: Executables = PrivateAttr(default=Executables())
=======
    ptx_version: t.Literal["2"] = pxml.attr(name="ptx-version")
    _executables: Executables
>>>>>>> 507ebc21
    # A path, relative to the project directory (defined by `self.abspath()`), prepended to any target's `source`.
    source: Path = pxml.attr(default=Path("source"))
    # The absolute path of the project file (typically, `project.ptx`).
    _path: Path = PrivateAttr(default=Path("."))

    # Allow a relative path; if it's a directory, assume a `project.ptx` suffix. Make the path absolute.
    @classmethod
    def validate_path(cls, path: t.Union[Path, str]) -> Path:
        path = Path(path).resolve()
        # Note: we don't require the `project.ptx` file to exist, since this can be created from API calls instead of being read in from a project file.
        return path / "project.ptx" if path.is_dir() else path

    # A path, relative to the project directory, prepended to any target's `publication`.
    publication: Path = pxml.attr(default=Path("publication"))
    # A path, relative to the project directory, prepended to any target's `output_dir`.
    output_dir: Path = pxml.attr(name="output-dir", default=Path("output"))
    # A path to the directory holding a project's landing page(s).
    site: Path = pxml.attr(default=Path("site"))
    # A path to stage files for deployment
    stage: Path = pxml.attr(default=Path("output/stage"))
    # A path, relative to the project directory, prepended to any target's `xsl`.
    xsl: Path = pxml.attr(default=Path("xsl"))
    targets: t.List[Target] = pxml.wrapped(
        "targets", pxml.element(tag="target", default=[])
    )

    # The method for generating asymptote images can be specified at the project level, and overridden at the target level.
    #
    # TODO: why is this optional, if there's a non-optional default? How would it ever be optional if loaded from an XML file?
    asy_method: t.Optional[AsyMethod] = pxml.attr(
        name="asy-method", default=AsyMethod.SERVER
    )

    # See the docs on `Target.server`; they apply here as well.
    server: t.List[Server] = pxml.element(default=[])

    @field_validator("server")
    @classmethod
    def server_validator(cls, v: t.List[Server]) -> t.List[Server]:
        # Ensure the names are unique.
        if len(set([server.name for server in v])) != len(v):
            raise ValueError("Server names must not be repeated.")
        return v

    # This validator sets the `_path`, which is provided in the validation context. It can't be loaded from the XML, since this is metadata about the XML (the location of the file it was loaded from).
    @model_validator(mode="after")
    def set_metadata(self, info: ValidationInfo) -> "Project":
        c = info.context
        p = c and c.get("_path")
        # Only assign the path if a valid path was provided in the context.
        if p:
            self._path = p

        # Load the executables, if possible.
        try:
            e_bytes = (self._path.parent / "executables.ptx").read_bytes()
        except FileNotFoundError:
            # If this isn't found, use the already-set default value.
            self._executables = Executables()
        else:
            self._executables = Executables.from_xml(e_bytes)

        return self

    def __init__(self, **kwargs: t.Any):
        # Don't set them now, since Pydantic will reject this (extra attributes are forbidden in this model).
        deferred = {}
        for key in ("_path", "_executables"):
            if key in kwargs:
                deferred[key] = kwargs.pop(key)

        # Build the model without these "extra" attributes.
        super().__init__(**kwargs)

        # Instead, set them after the model was constructed.
        for key, value in deferred.items():
            setattr(self, key, value)
        self._path = self.validate_path(self._path)

        # Always initialize core when a project is created:
        self.init_core()

    @classmethod
    def parse(
        cls,
        path: t.Union[Path, str] = Path("."),
    ) -> "Project":
        _path = cls.validate_path(path)
        # TODO: nicer errors if these files aren't found.
        xml_bytes = _path.read_bytes()

        # Determine the version of this project file.
        class ProjectVersionOnly(pxml.BaseXmlModel, tag="project"):
            ptx_version: t.Optional[str] = pxml.attr(name="ptx-version", default=None)

        p_version_only = ProjectVersionOnly.from_xml(xml_bytes)
        if p_version_only.ptx_version is not None:
            p = Project.from_xml(xml_bytes, context={"_path": _path})
        else:
            legacy_project = LegacyProject.from_xml(_path.read_bytes())
            # Legacy projects didn't specify a base output directory, so we need to move up one level.
            # Translate from old target format to new target format.
            new_targets: t.List[Target] = []
            for tgt in legacy_project.targets:
                compression: t.Optional[Compression] = None
                braille_mode: t.Optional[BrailleMode] = None
                if tgt.format == "html-zip":
                    format = Format.HTML
                    compression = Compression.ZIP
                elif tgt.format == "webwork-sets":
                    format = Format.WEBWORK
                elif tgt.format == "webwork-sets-zipped":
                    format = Format.WEBWORK
                    compression = Compression.ZIP
                elif tgt.format == "braille-electronic":
                    format = Format.BRAILLE
                    braille_mode = BrailleMode.ELECTRONIC
                elif tgt.format == "braille-emboss":
                    format = Format.BRAILLE
                    braille_mode = BrailleMode.EMBOSS
                else:
                    format = Format(tgt.format.value)
                d = tgt.model_dump()
                del d["format"]

                # Remove the `None` from optional values, so the new format can replace these.
                for key in ("site", "xsl", "latex_engine"):
                    if d[key] is None:
                        del d[key]

                # Include the braille mode only if it was specified.
                if braille_mode is not None:
                    d["braille_mode"] = braille_mode

                # Convert from old stringparams format to new format.
                d["stringparams"] = {
                    old_stringparam["key"]: old_stringparam["value"]
                    for old_stringparam in d["stringparams"]
                }
                # Build a Target from these transformations.
                new_target = Target(
                    format=format,
                    compression=compression,
                    **d,
                )
                new_targets.append(new_target)

            # Replace the old targets with the new targets.
            d = legacy_project.model_dump()
            d["targets"] = new_targets
            # Rename from `executables` to `_executables` when moving from the old to new project format.
            d["_executables"] = legacy_project.executables
            d.pop("executables")
            p = Project(
                ptx_version="2",
                _path=_path,
                # Since there was no `publication` path in the old format's `<project>` element, use an empty path. (A nice feature: if all target publication files begin with `publication`, avoid this.)
                publication=Path(""),
                # The same is true for these paths.
                source=Path(""),
                output_dir=Path(""),
                site=Path(""),
                xsl=Path(""),
                **d,
            )

        # Set the `_project` for each target, which isn't handled in the XML.
        for _tgt in p.targets:
            _tgt._project = p
            _tgt.post_validate()
        return p

    def new_target(
        self, name: str, format: t.Union[str, Format], **kwargs: t.Any
    ) -> Target:
        t = Target(name=name, format=Format(format), **kwargs)
        # Set this after constructing the Target, since extra attributes are not allowed in this model.
        t._project = self
        t.post_validate()
        self.targets.append(t)
        return t

    def _get_target(
        self,
        # If `name` is `None`, return the default (first) target; otherwise, return the target given by `name`.
        name: t.Optional[str] = None
        # Returns the target if found, or `None`` if it's not found.
    ) -> t.Optional["Target"]:
        if len(self.targets) == 0:
            # no target to return
            return None
        if name is None:
            # return default target
            return self.targets[0]
        try:
            # return first target matching the provided name
            return next(t for t in self.targets if t.name == name)
        except StopIteration:
            # but no such target was found
            return None

    # Return `True` if the target exists.
    def has_target(
        self,
        # See `name` from `_get_target`.
        name: t.Optional[str] = None,
    ) -> bool:
        return self._get_target(name) is not None

    def get_target(
        self,
        # See `name` from `_get_target`.
        name: t.Optional[str] = None,
    ) -> "Target":
        t = self._get_target(name)
        assert t is not None
        if name is None:
            log.info(f'Since no target was supplied, we will use "{t.name}".\n')
        return t

    def target_names(self, *args: str) -> t.List[str]:
        # Optional arguments are formats: returns list of targets that have that format.
        names = []
        for target in self.targets:
            if not args or target.format in args:
                names.append(target.name)
        return names

    def abspath(self) -> Path:
        # Since `_path` stores the path to the project file, the parent of this gives the directory it resides in.
        return self._path.parent

    def source_abspath(self) -> Path:
        return self.abspath() / self.source

    def publication_abspath(self) -> Path:
        return self.abspath() / self.publication

    def output_dir_abspath(self) -> Path:
        return self.abspath() / self.output_dir

    def stage_abspath(self) -> Path:
        return self.abspath() / self.stage

    def site_abspath(self) -> Path:
        return self.abspath() / self.site

    def xsl_abspath(self) -> Path:
        return self.abspath() / self.xsl

    def server_process(
        self,
        access: t.Literal["public", "private"] = "private",
        port: int = 8128,
    ) -> multiprocessing.Process:
        """
        Returns a process for running a simple local web server
        providing the contents of the output directory.
        """
        return multiprocessing.Process(
            target=utils.serve_forever,
            args=[self.abspath(), access, port],
        )

    def get_executables(self) -> Executables:
        return self._executables

    def init_core(self) -> None:
        core.set_executables(self._executables.model_dump())

    def deploy_targets(self) -> t.List[Target]:
        return [target for target in self.targets if target.deploy_dir is not None]

    def deploy(
        self,
        update_source: bool = True,
        stage_only: bool = False,
    ) -> None:
        # Ensure stage directory exists
        self.stage_abspath().mkdir(parents=True, exist_ok=True)
        # Stage all configured targets for deployment
        for target in self.deploy_targets():
            deploy_dir = target.deploy_dir
            assert deploy_dir is not None
            if not target.output_dir_abspath().exists():
                log.warning(
                    f"No build for `{target.name}` was found in the directory `{target.output_dir_abspath()}`."
                    + f"Try running `pretext build {target.name}` to build this component first."
                )
                log.info("Skipping this target for now.")
            else:
                shutil.copytree(
                    target.output_dir_abspath(),
                    (self.stage_abspath() / deploy_dir).resolve(),
                    dirs_exist_ok=True,
                )
                log.info(
                    f"Staging `{target.name}` at `{self.stage_abspath() / deploy_dir}`."
                )
        # If no target is configured to deploy, stage the default target
        if len(self.deploy_targets()) == 0:
            target = self.get_target()
            if target is None:
                log.error("Target not found.")
                return
            if not target.output_dir_abspath().exists():
                log.error(
                    f"No build for `{target.name}` was found in the directory `{target.output_dir_abspath()}`."
                )
                log.error(
                    f"Try running `pretext view {target.name} -b` to build and preview your project first."
                )
                return
            log.info(
                f"Staging latest build located in `{target.output_dir_abspath()}` at `{self.stage_abspath()}`."
            )
            log.info("")
            shutil.copytree(
                target.output_dir_abspath(),
                self.stage_abspath(),
                dirs_exist_ok=True,
            )
        # Otherwise, stage the site directory. (This is done last to overwrite any files generated by targets.)
        else:
            if not self.site_abspath().exists():
                log.warning(
                    f"You have a target with a `site` attribute in your project.ptx file, but `{self.site}` does not exist."
                )
                log.warning("Proceeding without a custom site.\n")
            else:
                log.info(
                    f"Staging custom site located in `{self.site.resolve()}` at `{self.stage_abspath()}`."
                )
                shutil.copytree(
                    self.site.resolve(),
                    self.stage_abspath(),
                    dirs_exist_ok=True,
                )
        log.info(f"Deployment is now staged at `{self.stage_abspath()}`.")
        if stage_only:
            return
        utils.publish_to_ghpages(self.stage_abspath(), update_source)

    def generate_boilerplate(
        self,
        skip_unmanaged: bool = True,
        logger: t.Callable[[str], None] = log.debug,
        update_requirements: bool = False,
        resources: t.Optional[t.List[str]] = None,
    ) -> None:
        """
        Generates boilerplate files needed/suggested for
        a PreTeXt project. Existing files will be overwritten
        as long as they have a comment confirmed they are managed
        by this library and not the user. If `skip_unmanaged` is
        `False`, unmanaged files will be backed up to a `.bak` file
        and then overwritten.
        """
        if resources is None or len(resources) == 0:
            resources = constants.PROJECT_RESOURCES
        if not set(resources) <= set(constants.PROJECT_RESOURCES):
            raise TypeError(
                f"{resources} includes a resource not in {constants.PROJECT_RESOURCES}"
            )
        for resource in resources:
            project_resource_path = (self.abspath() / resource).resolve()
            if project_resource_path.exists():
                # check if file is unmanaged by PreTeXt
                if (
                    "<!-- Managed automatically by PreTeXt authoring tools -->"
                    not in project_resource_path.read_text()
                ):
                    if skip_unmanaged:
                        continue  # continue on to next resource in resources, not copying anything
                    if resource == "requirements.txt" and not update_requirements:
                        continue  # continue on to next resource in resources, not copying anything
                    backup_resource_path = (
                        project_resource_path.parent
                        / f"{project_resource_path.name}.bak"
                    )
                    shutil.copyfile(project_resource_path, backup_resource_path)
                    log.warning(
                        f"A new {resource} file has been generated at {project_resource_path}."
                    )
                    log.warning(
                        f"Your existing {resource} file has been backed up at {backup_resource_path}."
                    )
            if resource != "requirements.txt":
                with templates.resource_path(resource) as resource_path:
                    shutil.copyfile(resource_path, project_resource_path)
            elif update_requirements:
                project_resource_path.write_text(
                    f"# <!-- Managed automatically by PreTeXt authoring tools -->\npretext == {VERSION}\n"
                )
            logger(f"Generated `{project_resource_path}`\n")<|MERGE_RESOLUTION|>--- conflicted
+++ resolved
@@ -909,13 +909,8 @@
     """
 
     model_config = ConfigDict(extra="forbid")
-<<<<<<< HEAD
     ptx_version: t.Literal["2"] = pxml.attr(name="ptx-version", default="2")
     _executables: Executables = PrivateAttr(default=Executables())
-=======
-    ptx_version: t.Literal["2"] = pxml.attr(name="ptx-version")
-    _executables: Executables
->>>>>>> 507ebc21
     # A path, relative to the project directory (defined by `self.abspath()`), prepended to any target's `source`.
     source: Path = pxml.attr(default=Path("source"))
     # The absolute path of the project file (typically, `project.ptx`).
