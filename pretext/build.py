--- conflicted
+++ resolved
@@ -119,8 +119,4 @@
         if outfile:
             utils._verbose('Writing output to file specified')
             with open(outfile, "w", encoding='utf-8') as fh:
-<<<<<<< HEAD
                 fh.write(str(newdom))
-=======
-                fh.write(str(newdom))
->>>>>>> 445d277c
